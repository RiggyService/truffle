{
  "private": true,
  "scripts": {
    "bootstrap": "npx lerna bootstrap",
    "prepare": "lerna run prepare --stream --concurrency=1 && husky install",
    "publish-release": "./scripts/publish-release.sh",
    "publish-dist-tag": "./scripts/publish-dist-tag.sh",
    "prepare-release": "./scripts/prepare-release.sh",
    "test": "lerna run test --stream --concurrency=1 -- --colors",
    "ci": "./scripts/ci.sh",
    "geth": "./scripts/geth.sh",
    "solc-bump": "node ./scripts/solc-bump.js",
    "update": "lernaupdate"
  },
  "devDependencies": {
    "@typescript-eslint/eslint-plugin": "^5.6.0",
    "@typescript-eslint/parser": "^5.6.0",
    "coveralls": "^3.1.1",
    "eslint": "^8.4.1",
    "husky": "^7.0.4",
<<<<<<< HEAD
    "lerna": "^4.0.0",
    "lerna-update-wizard": "^0.16.0",
=======
    "lerna": "^3.16.4",
    "lerna-update-wizard": "^1.1.0",
>>>>>>> 2c9e1231
    "lint-staged": "^12.1.2",
    "nyc": "^13.0.1",
    "prettier": "^2.5.1",
    "prs-merged-since": "^1.1.0"
  },
  "workspaces": {
    "packages": [
      "packages/*"
    ]
  },
  "dependencies": {},
  "lint-staged": {
    "*.{js,ts,jsx,tsx}": "eslint --fix",
    "*.{js,ts,css,md}": "prettier --write"
  }
}<|MERGE_RESOLUTION|>--- conflicted
+++ resolved
@@ -18,13 +18,8 @@
     "coveralls": "^3.1.1",
     "eslint": "^8.4.1",
     "husky": "^7.0.4",
-<<<<<<< HEAD
     "lerna": "^4.0.0",
-    "lerna-update-wizard": "^0.16.0",
-=======
-    "lerna": "^3.16.4",
     "lerna-update-wizard": "^1.1.0",
->>>>>>> 2c9e1231
     "lint-staged": "^12.1.2",
     "nyc": "^13.0.1",
     "prettier": "^2.5.1",
