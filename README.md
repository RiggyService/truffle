--- conflicted
+++ resolved
@@ -39,14 +39,7 @@
 
 From there, you can run `truffle compile`, `truffle migrate` and `truffle test` to compile your contracts, deploy those contracts to the network, and run their associated unit tests.
 
-<<<<<<< HEAD
-Truffle comes bundled with a local development blockchain server that launches automatically when you invoke the commands above. If you'd like to [configure a more advanced development environment](https://trufflesuite.com/docs/advanced/configuration) we recommend you install the blockchain server separately by running `npm install -g ganache-cli` at the command line.
-=======
-Truffle comes bundled with a local development blockchain server that launches automatically when you invoke the commands  above. If you'd like to [configure a more advanced development environment](https://trufflesuite.com/docs/truffle/reference/configuration) we recommend you install the blockchain server separately by running `npm install -g ganache-cli` at the command line.
-
-+  [ganache](https://github.com/trufflesuite/ganache): a command-line version of Truffle's blockchain server.
-+  [ganache-ui](https://github.com/trufflesuite/ganache-ui): A GUI for the server that displays your transaction history and chain state.
->>>>>>> b2ab7b90
+Truffle comes bundled with a local development blockchain server that launches automatically when you invoke the commands above. If you'd like to [configure a more advanced development environment](https://trufflesuite.com/docs/truffle/reference/configuration) we recommend you install the blockchain server separately by running `npm install -g ganache-cli` at the command line.
 
 - [ganache](https://github.com/trufflesuite/ganache): a command-line version of Truffle's blockchain server.
 - [ganache-ui](https://github.com/trufflesuite/ganache-ui): A GUI for the server that displays your transaction history and chain state.
