--- conflicted
+++ resolved
@@ -1,23 +1,13 @@
 {
   "name": "@truffle/compile-solidity",
   "description": "Compiler helper and artifact manager for Solidity files",
-<<<<<<< HEAD
-  "version": "4.2.8-alphaTez.0",
-  "main": "index.js",
-  "dependencies": {
-    "@truffle/config": "^1.2.2-alphaTez.0",
-    "@truffle/contract-sources": "^0.2.0-alphaTez.0",
-    "@truffle/error": "^0.0.9-alphaTez.0",
-    "@truffle/expect": "^0.0.13-alphaTez.0",
-=======
   "version": "4.2.8",
   "main": "index.js",
   "dependencies": {
     "@truffle/config": "^1.2.2",
-    "@truffle/contract-sources": "^0.1.6",
-    "@truffle/error": "^0.0.7",
-    "@truffle/expect": "^0.0.11",
->>>>>>> 017c42f9
+    "@truffle/contract-sources": "^0.2.0-alphaTez.0",
+    "@truffle/error": "^0.0.9-alphaTez.0",
+    "@truffle/expect": "^0.0.13-alphaTez.0",
     "colors": "^1.1.2",
     "debug": "^4.1.0",
     "fs-extra": "^8.0.1",
