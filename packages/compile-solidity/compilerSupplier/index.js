--- conflicted
+++ resolved
@@ -8,12 +8,7 @@
 
 class CompilerSupplier {
   constructor({ events, solcConfig }) {
-<<<<<<< HEAD
     const { version, docker, compilerRoots, parser, spawn } = solcConfig;
-    const defaultSolcVersion = "0.5.16";
-=======
-    const { version, docker, compilerRoots, parser } = solcConfig;
->>>>>>> f9339e35
     this.events = events;
     this.parser = parser;
     this.version = version ? version : defaultSolcVersion;
