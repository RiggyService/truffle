{
  "name": "@truffle/provider",
  "description": "Beefed up provider module for Truffle",
  "license": "MIT",
  "author": "Tim Coulter <tim@trufflesuite.com>",
  "homepage": "https://github.com/trufflesuite/truffle/tree/master/packages/provider#readme",
  "repository": "https://github.com/trufflesuite/truffle/tree/master/packages/provider",
  "bugs": {
    "url": "https://github.com/trufflesuite/truffle/issues"
  },
  "version": "0.2.3",
  "main": "index.js",
  "scripts": {
    "test": "mocha"
  },
  "types": "./typings/index.d.ts",
  "dependencies": {
<<<<<<< HEAD
    "@truffle/error": "^0.0.10-alphaTez.0",
    "@truffle/interface-adapter": "^0.3.3",
=======
    "@truffle/error": "^0.0.8",
    "@truffle/interface-adapter": "^0.4.0",
>>>>>>> 9245df7a
    "web3": "1.2.2"
  },
  "devDependencies": {
    "ganache-core": "2.8.0",
    "mocha": "5.2.0",
    "web3-providers-http": "1.2.2",
    "web3-providers-ipc": "1.2.2",
    "web3-providers-ws": "1.2.2"
  },
  "keywords": [
    "ethereum",
    "http",
    "provider",
    "truffle"
  ],
  "publishConfig": {
    "access": "public"
  }
}<|MERGE_RESOLUTION|>--- conflicted
+++ resolved
@@ -15,13 +15,8 @@
   },
   "types": "./typings/index.d.ts",
   "dependencies": {
-<<<<<<< HEAD
     "@truffle/error": "^0.0.10-alphaTez.0",
-    "@truffle/interface-adapter": "^0.3.3",
-=======
-    "@truffle/error": "^0.0.8",
     "@truffle/interface-adapter": "^0.4.0",
->>>>>>> 9245df7a
     "web3": "1.2.2"
   },
   "devDependencies": {
