<<<<<<< HEAD
import {getNetwork} from "@ethersproject/providers";

import {getDefaultProvider, providers as ethproviders} from "ethers";
import {TransactionProvider} from "src/context/transactions/context";

import {chain, Connector, defaultChains, Provider} from 'wagmi';
import {InjectedConnector} from 'wagmi/connectors/injected';
import {WalletConnectConnector} from 'wagmi/connectors/walletConnect';
import Dashboard from "./Dashboard";

=======
import Dashboard from "./Dashboard";

import { chain, Connector, defaultChains, Provider } from "wagmi";
import { InjectedConnector } from "wagmi/connectors/injected";
import { WalletConnectConnector } from "wagmi/connectors/walletConnect";

import { getDefaultProvider, providers as ethproviders } from "ethers";
import { getNetwork } from "@ethersproject/providers";

>>>>>>> 7b48ae86
const defaultChain = chain.mainnet;

const getProvider = (_config: { chainId?: number; connector?: Connector }) => {
  let wProvider = _config.connector?.getProvider(true);
  console.debug("getProvider", {
    wProvider,
    winEth: window.ethereum,
    _config,
    INFURA_ID: process.env.REACT_APP_INFURA_ID
  });
  let ret: any;
  if (!wProvider) {
    ret = getDefaultProvider(getNetwork(_config.chainId ?? defaultChain.id));
  } else {
<<<<<<< HEAD
    wProvider.enable()
=======
    wProvider
      .enable()
>>>>>>> 7b48ae86
      .then((r: any) => console.debug(r))
      .catch((e: any) => console.error(e));
    ret = new ethproviders.Web3Provider(wProvider);
  }
<<<<<<< HEAD
  console.debug("getProvider.returning", {wProvider, winEth: window.ethereum, ret});
=======
  console.debug("getProvider.returning", {
    wProvider,
    winEth: window.ethereum,
    ret
  });
>>>>>>> 7b48ae86
  return ret;
};

const connectors = [
<<<<<<< HEAD
  new InjectedConnector({chains: defaultChains}),
=======
  new InjectedConnector({ chains: defaultChains }),
>>>>>>> 7b48ae86
  new WalletConnectConnector({
    chains: defaultChains,
    options: {
      infuraId: process.env.REACT_APP_INFURA_ID,
<<<<<<< HEAD
      qrcode: true,
    },
  }),
=======
      qrcode: true
    }
  })
>>>>>>> 7b48ae86
];

function App() {
  return (
    <Provider connectors={connectors} provider={getProvider}>
<<<<<<< HEAD
      <TransactionProvider>
        <Dashboard/>
      </TransactionProvider>
=======
      <Dashboard />
>>>>>>> 7b48ae86
    </Provider>
  );
}

export default App;<|MERGE_RESOLUTION|>--- conflicted
+++ resolved
@@ -1,4 +1,3 @@
-<<<<<<< HEAD
 import {getNetwork} from "@ethersproject/providers";
 
 import {getDefaultProvider, providers as ethproviders} from "ethers";
@@ -9,17 +8,6 @@
 import {WalletConnectConnector} from 'wagmi/connectors/walletConnect';
 import Dashboard from "./Dashboard";
 
-=======
-import Dashboard from "./Dashboard";
-
-import { chain, Connector, defaultChains, Provider } from "wagmi";
-import { InjectedConnector } from "wagmi/connectors/injected";
-import { WalletConnectConnector } from "wagmi/connectors/walletConnect";
-
-import { getDefaultProvider, providers as ethproviders } from "ethers";
-import { getNetwork } from "@ethersproject/providers";
-
->>>>>>> 7b48ae86
 const defaultChain = chain.mainnet;
 
 const getProvider = (_config: { chainId?: number; connector?: Connector }) => {
@@ -34,59 +22,37 @@
   if (!wProvider) {
     ret = getDefaultProvider(getNetwork(_config.chainId ?? defaultChain.id));
   } else {
-<<<<<<< HEAD
-    wProvider.enable()
-=======
     wProvider
       .enable()
->>>>>>> 7b48ae86
       .then((r: any) => console.debug(r))
       .catch((e: any) => console.error(e));
     ret = new ethproviders.Web3Provider(wProvider);
   }
-<<<<<<< HEAD
-  console.debug("getProvider.returning", {wProvider, winEth: window.ethereum, ret});
-=======
   console.debug("getProvider.returning", {
     wProvider,
     winEth: window.ethereum,
     ret
   });
->>>>>>> 7b48ae86
   return ret;
 };
 
 const connectors = [
-<<<<<<< HEAD
-  new InjectedConnector({chains: defaultChains}),
-=======
   new InjectedConnector({ chains: defaultChains }),
->>>>>>> 7b48ae86
   new WalletConnectConnector({
     chains: defaultChains,
     options: {
       infuraId: process.env.REACT_APP_INFURA_ID,
-<<<<<<< HEAD
-      qrcode: true,
-    },
-  }),
-=======
       qrcode: true
     }
   })
->>>>>>> 7b48ae86
 ];
 
 function App() {
   return (
     <Provider connectors={connectors} provider={getProvider}>
-<<<<<<< HEAD
       <TransactionProvider>
-        <Dashboard/>
+        <Dashboard />
       </TransactionProvider>
-=======
-      <Dashboard />
->>>>>>> 7b48ae86
     </Provider>
   );
 }
