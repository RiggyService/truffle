import {
  base64ToJson,
  connectToMessageBusWithRetries,
  DashboardProviderMessage,
  isDashboardProviderMessage,
  isDebugMessage,
  isInvalidateMessage,
  Message
} from "@truffle/dashboard-message-bus";
import WebSocket from "isomorphic-ws";
<<<<<<< HEAD
import {useEffect, useState} from "react";
import {ToastContainer} from "react-toastify";
import DashboardProvider from "src/components/DashboardProvider/DashboardProvider";
import Header from "src/components/Header/Header";
import ConfirmNetworkChanged from "src/components/Network/ConfirmNetworkChanged";
import ConnectNetwork from "src/components/Network/ConnectNetwork";
import {getPorts, respond} from "src/utils/utils";
import {useAccount, useConnect, useNetwork} from "wagmi";

function Dashboard() {
  const [paused, setPaused] = useState<boolean>(false);
  const [connectedChainId, setConnectedChainId] = useState<number | undefined>();
=======
import { useEffect, useState } from "react";
import { useAccount, useConnect, useNetwork } from "wagmi";
import ConfirmNetworkChanged from "./components/ConfirmNetworkChange";
import { getPorts, respond } from "./utils/utils";
import Header from "./components/Header/Header";
import DashboardProvider from "./components/DashboardProvider/DashboardProvider";
import ConnectNetwork from "./components/ConnectNetwork";

function Dashboard() {
  const [paused, setPaused] = useState<boolean>(false);
  const [connectedChainId, setConnectedChainId] = useState<
    number | undefined
  >();
>>>>>>> 7b48ae86
  const [chainId, setChainId] = useState<number>();
  const [socket, setSocket] = useState<WebSocket | undefined>();
  const [dashboardProviderRequests, setDashboardProviderRequests] = useState<DashboardProviderMessage[]>([]);

  const [{data}] = useNetwork();
  const [{}, disconnect] = useAccount();
  const [{data: connectData}] = useConnect();

<<<<<<< HEAD
=======
  const [{ data }] = useNetwork();
  const [{}, disconnect] = useAccount();
  const [{ data: connectData }] = useConnect();
>>>>>>> 7b48ae86

  useEffect(() => {
    setChainId(data.chain?.id);

    if (!chainId || !socket) return;
    if (connectedChainId) {
      if (connectedChainId !== chainId) setPaused(true);
      if (connectedChainId === chainId) setPaused(false);
    } else {
      setConnectedChainId(chainId);
    }
  }, [data, connectData, socket, chainId, connectedChainId]);

  const initializeSocket = async () => {
    if (socket && socket.readyState === WebSocket.OPEN) return;

    const messageBusHost = window.location.hostname;
    const {subscribePort} = await getPorts();
    const connectedSocket = await connectToMessageBusWithRetries(
      subscribePort,
      messageBusHost
    );

    connectedSocket.addEventListener(
      "message",
      (event: WebSocket.MessageEvent) => {
        if (typeof event.data !== "string") {
          event.data = event.data.toString();
        }

        const message = base64ToJson(event.data) as Message;

        console.debug("Received message", message);

        if (isDashboardProviderMessage(message)) {
          setDashboardProviderRequests(previousRequests => [
            ...previousRequests,
            message
          ]);
        } else if (isInvalidateMessage(message)) {
          setDashboardProviderRequests(previousRequests =>
            previousRequests.filter(request => request.id !== message.payload)
          );
        } else if (isDebugMessage(message)) {
          const {payload} = message;
          console.log(payload.message);
          respond({id: message.id}, connectedSocket);
        }
      }
    );

    connectedSocket.send("ready");

    setSocket(connectedSocket);
  };

  const disconnectAccount = () => {
    console.log("Disconnecting:");
    // turn everything off.
    disconnect();
    setConnectedChainId(undefined);
    setPaused(false);
    socket?.close();
    setSocket(undefined);
  };

  return (
<<<<<<< HEAD
    <div
      className="z-0 flex flex-col items-center w-full h-full min-h-screen bg-gradient-to-b from-truffle-lighter to-truffle-light">
      <Header disconnect={disconnectAccount}/>
=======
    <div className="h-full min-h-screen bg-gradient-to-b from-truffle-lighter to-truffle-light">
      <Header disconnect={disconnectAccount} />
>>>>>>> 7b48ae86
      {paused && chainId && connectedChainId && (
        <ConfirmNetworkChanged
          newChainId={chainId}
          previousChainId={connectedChainId}
          confirm={() => setConnectedChainId(chainId)}
        />
      )}
      {!paused && !socket && <ConnectNetwork confirm={initializeSocket}/>}
      {!paused && socket && (
        <DashboardProvider
          paused={paused}
          socket={socket}
          requests={dashboardProviderRequests}
          setRequests={setDashboardProviderRequests}
        />
      )}
      <ToastContainer theme={"dark"}/>
    </div>
  );
}

export default Dashboard;<|MERGE_RESOLUTION|>--- conflicted
+++ resolved
@@ -8,34 +8,18 @@
   Message
 } from "@truffle/dashboard-message-bus";
 import WebSocket from "isomorphic-ws";
-<<<<<<< HEAD
-import {useEffect, useState} from "react";
-import {ToastContainer} from "react-toastify";
+import { useEffect, useState } from "react";
+import { ToastContainer } from "react-toastify";
 import DashboardProvider from "src/components/DashboardProvider/DashboardProvider";
 import Header from "src/components/Header/Header";
 import ConfirmNetworkChanged from "src/components/Network/ConfirmNetworkChanged";
 import ConnectNetwork from "src/components/Network/ConnectNetwork";
-import {getPorts, respond} from "src/utils/utils";
-import {useAccount, useConnect, useNetwork} from "wagmi";
+import { getPorts, respond } from "src/utils/utils";
+import { useAccount, useConnect, useNetwork } from "wagmi";
 
 function Dashboard() {
   const [paused, setPaused] = useState<boolean>(false);
   const [connectedChainId, setConnectedChainId] = useState<number | undefined>();
-=======
-import { useEffect, useState } from "react";
-import { useAccount, useConnect, useNetwork } from "wagmi";
-import ConfirmNetworkChanged from "./components/ConfirmNetworkChange";
-import { getPorts, respond } from "./utils/utils";
-import Header from "./components/Header/Header";
-import DashboardProvider from "./components/DashboardProvider/DashboardProvider";
-import ConnectNetwork from "./components/ConnectNetwork";
-
-function Dashboard() {
-  const [paused, setPaused] = useState<boolean>(false);
-  const [connectedChainId, setConnectedChainId] = useState<
-    number | undefined
-  >();
->>>>>>> 7b48ae86
   const [chainId, setChainId] = useState<number>();
   const [socket, setSocket] = useState<WebSocket | undefined>();
   const [dashboardProviderRequests, setDashboardProviderRequests] = useState<DashboardProviderMessage[]>([]);
@@ -43,13 +27,6 @@
   const [{data}] = useNetwork();
   const [{}, disconnect] = useAccount();
   const [{data: connectData}] = useConnect();
-
-<<<<<<< HEAD
-=======
-  const [{ data }] = useNetwork();
-  const [{}, disconnect] = useAccount();
-  const [{ data: connectData }] = useConnect();
->>>>>>> 7b48ae86
 
   useEffect(() => {
     setChainId(data.chain?.id);
@@ -69,36 +46,36 @@
     const messageBusHost = window.location.hostname;
     const {subscribePort} = await getPorts();
     const connectedSocket = await connectToMessageBusWithRetries(
-      subscribePort,
-      messageBusHost
+        subscribePort,
+        messageBusHost
     );
 
     connectedSocket.addEventListener(
-      "message",
-      (event: WebSocket.MessageEvent) => {
-        if (typeof event.data !== "string") {
-          event.data = event.data.toString();
+        "message",
+        (event: WebSocket.MessageEvent) => {
+          if (typeof event.data !== "string") {
+            event.data = event.data.toString();
+          }
+
+          const message = base64ToJson(event.data) as Message;
+
+          console.debug("Received message", message);
+
+          if (isDashboardProviderMessage(message)) {
+            setDashboardProviderRequests(previousRequests => [
+              ...previousRequests,
+              message
+            ]);
+          } else if (isInvalidateMessage(message)) {
+            setDashboardProviderRequests(previousRequests =>
+                previousRequests.filter(request => request.id !== message.payload)
+            );
+          } else if (isDebugMessage(message)) {
+            const {payload} = message;
+            console.log(payload.message);
+            respond({id: message.id}, connectedSocket);
+          }
         }
-
-        const message = base64ToJson(event.data) as Message;
-
-        console.debug("Received message", message);
-
-        if (isDashboardProviderMessage(message)) {
-          setDashboardProviderRequests(previousRequests => [
-            ...previousRequests,
-            message
-          ]);
-        } else if (isInvalidateMessage(message)) {
-          setDashboardProviderRequests(previousRequests =>
-            previousRequests.filter(request => request.id !== message.payload)
-          );
-        } else if (isDebugMessage(message)) {
-          const {payload} = message;
-          console.log(payload.message);
-          respond({id: message.id}, connectedSocket);
-        }
-      }
     );
 
     connectedSocket.send("ready");
@@ -117,32 +94,27 @@
   };
 
   return (
-<<<<<<< HEAD
-    <div
-      className="z-0 flex flex-col items-center w-full h-full min-h-screen bg-gradient-to-b from-truffle-lighter to-truffle-light">
-      <Header disconnect={disconnectAccount}/>
-=======
-    <div className="h-full min-h-screen bg-gradient-to-b from-truffle-lighter to-truffle-light">
-      <Header disconnect={disconnectAccount} />
->>>>>>> 7b48ae86
-      {paused && chainId && connectedChainId && (
-        <ConfirmNetworkChanged
-          newChainId={chainId}
-          previousChainId={connectedChainId}
-          confirm={() => setConnectedChainId(chainId)}
-        />
-      )}
-      {!paused && !socket && <ConnectNetwork confirm={initializeSocket}/>}
-      {!paused && socket && (
-        <DashboardProvider
-          paused={paused}
-          socket={socket}
-          requests={dashboardProviderRequests}
-          setRequests={setDashboardProviderRequests}
-        />
-      )}
-      <ToastContainer theme={"dark"}/>
-    </div>
+      <div
+          className="z-0 flex flex-col items-center w-full h-full min-h-screen bg-gradient-to-b from-truffle-lighter to-truffle-light">
+        <Header disconnect={disconnectAccount}/>
+        {paused && chainId && connectedChainId && (
+            <ConfirmNetworkChanged
+                newChainId={chainId}
+                previousChainId={connectedChainId}
+                confirm={() => setConnectedChainId(chainId)}
+            />
+        )}
+        {!paused && !socket && <ConnectNetwork confirm={initializeSocket}/>}
+        {!paused && socket && (
+            <DashboardProvider
+                paused={paused}
+                socket={socket}
+                requests={dashboardProviderRequests}
+                setRequests={setDashboardProviderRequests}
+            />
+        )}
+        <ToastContainer theme={"dark"}/>
+      </div>
   );
 }
 
