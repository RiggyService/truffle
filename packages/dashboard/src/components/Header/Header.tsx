--- conflicted
+++ resolved
@@ -7,18 +7,11 @@
 import Button from "../common/Button";
 
 interface Props {
-<<<<<<< HEAD
+  disconnect: () => void;
   dashboardChains: object[];
 }
 
-function Header({ dashboardChains }: Props) {
-=======
-  disconnect: () => void;
-  publicChains: object[];
-}
-
-function Header({ disconnect, publicChains }: Props) {
->>>>>>> cbeeabe8
+function Header({ disconnect, dashboardChains }: Props) {
   const [displayName, setDisplayName] = useState<string>();
 
   const [{ data: accountData }] = useAccount();
@@ -62,13 +55,8 @@
         {networkData.chain?.id &&
           (networkSwitchingSupported ? (
             <NetworkSwitcher
-<<<<<<< HEAD
-              chainId={chainId}
+              chainId={networkData.chain.id}
               dashboardChains={dashboardChains}
-=======
-              chainId={networkData.chain.id}
-              publicChains={publicChains}
->>>>>>> cbeeabe8
             />
           ) : (
             [
