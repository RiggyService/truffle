--- conflicted
+++ resolved
@@ -1,12 +1,8 @@
 import type {DashboardProviderMessage} from "@truffle/dashboard-message-bus";
 import WebSocket from "isomorphic-ws";
-<<<<<<< HEAD
-import {useEffect} from "react";
+import { useEffect } from "react";
 import Card from "src/components/Common/Card";
 import {useProviderResponseAdder} from "src/context/transactions/hooks";
-=======
-import { useEffect } from "react";
->>>>>>> 7b48ae86
 import {
   handleDashboardProviderRequest,
   isInteractiveRequest,
@@ -15,11 +11,6 @@
 } from "src/utils/utils";
 import {useConnect} from "wagmi";
 import IncomingRequest from "./IncomingRequest";
-<<<<<<< HEAD
-=======
-import type { DashboardProviderMessage } from "@truffle/dashboard-message-bus";
-import { useConnect } from "wagmi";
->>>>>>> 7b48ae86
 
 interface Props {
   paused: boolean;
@@ -32,18 +23,11 @@
   socket: WebSocket;
 }
 
-<<<<<<< HEAD
-function DashboardProvider({paused, socket, requests, setRequests}: Props) {
-  const [{data: connectData}] = useConnect();
-  const provider = connectData.connector?.getProvider();
-  const connector = connectData.connector;
-  const processor = useProviderResponseAdder();
-=======
 function DashboardProvider({ paused, socket, requests, setRequests }: Props) {
   const [{ data: connectData }] = useConnect();
   const provider = connectData.connector?.getProvider();
   const connector = connectData.connector;
->>>>>>> 7b48ae86
+  const processor = useProviderResponseAdder();
 
   useEffect(() => {
     const removeFromRequests = (id: number) => {
@@ -68,34 +52,14 @@
           !isInteractiveRequest(request) && !isUnsupportedRequest(request)
       )
       .forEach(request => {
-<<<<<<< HEAD
         handleDashboardProviderRequest(request, provider, connector, socket, processor);
         removeFromRequests(request.id);
       });
   }, [paused, requests, setRequests, socket, connectData, provider, connector, processor]);
-=======
-        handleDashboardProviderRequest(request, provider, connector, socket);
-        removeFromRequests(request.id);
-      });
-  }, [paused, requests, setRequests, socket, connectData, provider, connector]);
->>>>>>> 7b48ae86
 
   const incomingRequests =
     connectData.connected && provider && socket
       ? requests
-<<<<<<< HEAD
-        .filter(isInteractiveRequest)
-        .map(request => (
-          <IncomingRequest
-            key={request.id}
-            request={request}
-            setRequests={setRequests}
-            provider={provider}
-            connector={connector}
-            socket={socket}
-          />
-        ))
-=======
           .filter(isInteractiveRequest)
           .map(request => (
             <IncomingRequest
@@ -107,13 +71,12 @@
               socket={socket}
             />
           ))
->>>>>>> 7b48ae86
       : [];
 
   return (
     <div className="flex justify-center items-center py-20 w-3/4 max-w-4xl h-2/3">
       <div className="mx-3 w-3/4 max-w-4xl h-2/3">
-        <Card header="Incoming Requests" body={incomingRequests}/>
+        <Card header="Incoming Requests" body={incomingRequests} />
       </div>
     </div>
   );
