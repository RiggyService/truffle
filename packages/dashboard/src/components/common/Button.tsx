--- conflicted
+++ resolved
@@ -1,7 +1,6 @@
 import React, { ReactNode } from "react";
 import { classNames } from "src/functions";
 
-<<<<<<< HEAD
 export type ButtonColor = "blue" | "red" | "brown" | "default";
 export type ButtonSize = "xs" | "sm" | "lg";
 export type ButtonVariant = "outlined" | "filled" | "empty";
@@ -58,28 +57,6 @@
   variant?: ButtonVariant;
   fullWidth?: boolean;
   loading?: boolean;
-=======
-interface Props {
-  disabled?: boolean;
-  onClick: MouseEventHandler<HTMLElement>;
-  text: string;
-}
-
-function Button({ disabled, onClick, text }: Props) {
-  return (
-    <button
-      className={
-        "rounded p-2 " +
-        (disabled ? "" : "bg-truffle-blue") +
-        " text-truffle-brown uppercase hover:bg-white"
-      }
-      disabled={disabled}
-      onClick={onClick}
-    >
-      {text}
-    </button>
-  );
->>>>>>> 3dbed79c
 }
 
 const Button = React.forwardRef<HTMLButtonElement, ButtonProps>(
@@ -114,6 +91,7 @@
           variant !== "empty" ? DIMENSIONS[size] : "",
           fullWidth ? "w-full" : "",
           "mx-2",
+          disabled ? "" : "", // TODO - style the disabled button??
           className
         )}
       >
