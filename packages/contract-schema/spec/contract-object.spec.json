--- conflicted
+++ resolved
@@ -14,14 +14,12 @@
       "$ref": "abi.spec.json#",
       "description": "Interface description returned by compiler for source"
     },
-<<<<<<< HEAD
-    "metadata": { "$ref": "#/definitions/Metadata" },
-    "code": { "$ref": "#/definitions/Code" },
-=======
+    "code": { 
+      "$ref": "#/definitions/Code"
+    },
     "metadata": {
       "$ref": "#/definitions/Metadata"
     },
->>>>>>> df9a595e
     "bytecode": {
       "$ref": "#/definitions/Bytecode",
       "description": "Bytecode sent as contract-creation transaction data, with unresolved link references"
@@ -123,14 +121,9 @@
     "Metadata": {
       "type": "string"
     },
-<<<<<<< HEAD
-
     "Code": {
       "type": "string"
     },
-
-=======
->>>>>>> df9a595e
     "NetworkType": {
       "type": "string"
     },
