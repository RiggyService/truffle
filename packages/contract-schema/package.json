{
  "name": "@truffle/contract-schema",
  "description": "JSON schema for contract artifacts",
  "license": "MIT",
  "author": "Tim Coulter <tim@trufflesuite.com>",
  "homepage": "https://github.com/trufflesuite/truffle/tree/master/packages/contract-schema#readme",
  "repository": {
    "type": "git",
    "url": "https://github.com/trufflesuite/truffle.git",
    "directory": "packages/contract-schema"
  },
  "bugs": {
    "url": "https://github.com/trufflesuite/truffle/issues"
  },
  "version": "3.4.6",
  "main": "index.js",
  "directories": {
    "spec": "./spec"
  },
  "scripts": {
    "build": "sh ./scripts/generate-declarations",
    "prepare": "yarn run build",
    "test": "mocha"
  },
  "typings": "./typings/index.d.ts",
  "dependencies": {
    "ajv": "^6.10.0",
    "debug": "^4.3.1"
  },
  "devDependencies": {
    "json-schema-to-typescript": "^5.5.0",
<<<<<<< HEAD
    "mocha": "8.1.2",
    "solc": "0.8.13"
=======
    "mocha": "9.2.2",
    "solc": "0.6.0"
>>>>>>> 043ed80f
  },
  "keywords": [
    "artifacts",
    "contract",
    "ethereum",
    "json",
    "schema"
  ],
  "publishConfig": {
    "access": "public"
  }
}<|MERGE_RESOLUTION|>--- conflicted
+++ resolved
@@ -29,13 +29,8 @@
   },
   "devDependencies": {
     "json-schema-to-typescript": "^5.5.0",
-<<<<<<< HEAD
-    "mocha": "8.1.2",
+    "mocha": "9.2.2",
     "solc": "0.8.13"
-=======
-    "mocha": "9.2.2",
-    "solc": "0.6.0"
->>>>>>> 043ed80f
   },
   "keywords": [
     "artifacts",
