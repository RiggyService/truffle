{
  "name": "@truffle/migrate",
  "description": "On-chain migrations management",
  "license": "MIT",
  "author": "Tim Coulter <tim@trufflesuite.com>",
  "homepage": "https://github.com/trufflesuite/truffle/tree/master/packages/migrate#readme",
  "repository": "https://github.com/trufflesuite/truffle/tree/master/packages/migrate",
  "bugs": {
    "url": "https://github.com/trufflesuite/truffle/issues"
  },
<<<<<<< HEAD
  "version": "3.1.1-alphaTez.0",
=======
  "version": "3.0.40",
>>>>>>> 26ccd93b
  "main": "index.js",
  "scripts": {
    "test": "mocha ./test/* ./test/**/*"
  },
  "dependencies": {
<<<<<<< HEAD
    "@truffle/config": "^1.2.4",
    "@truffle/deployer": "^3.0.39",
    "@truffle/expect": "^0.0.14-alphaTez.0",
    "@truffle/interface-adapter": "^0.3.1",
    "@truffle/reporters": "^2.0.1-alphaTez.0",
    "@truffle/require": "^2.0.26",
=======
    "@truffle/config": "^1.2.5",
    "@truffle/deployer": "^3.0.40",
    "@truffle/expect": "^0.0.12",
    "@truffle/interface-adapter": "^0.3.2",
    "@truffle/reporters": "^1.0.16",
    "@truffle/require": "^2.0.27",
>>>>>>> 26ccd93b
    "async": "2.6.1",
    "emittery": "^0.4.0",
    "node-dir": "0.1.17",
    "web3": "1.2.2"
  },
  "devDependencies": {
    "mocha": "5.2.0",
    "sinon": "^7.3.2"
  },
  "keywords": [
    "deployment",
    "ethereum",
    "migrations",
    "truffle"
  ],
  "publishConfig": {
    "access": "public"
  }
}<|MERGE_RESOLUTION|>--- conflicted
+++ resolved
@@ -8,31 +8,18 @@
   "bugs": {
     "url": "https://github.com/trufflesuite/truffle/issues"
   },
-<<<<<<< HEAD
   "version": "3.1.1-alphaTez.0",
-=======
-  "version": "3.0.40",
->>>>>>> 26ccd93b
   "main": "index.js",
   "scripts": {
     "test": "mocha ./test/* ./test/**/*"
   },
   "dependencies": {
-<<<<<<< HEAD
-    "@truffle/config": "^1.2.4",
-    "@truffle/deployer": "^3.0.39",
-    "@truffle/expect": "^0.0.14-alphaTez.0",
-    "@truffle/interface-adapter": "^0.3.1",
-    "@truffle/reporters": "^2.0.1-alphaTez.0",
-    "@truffle/require": "^2.0.26",
-=======
     "@truffle/config": "^1.2.5",
     "@truffle/deployer": "^3.0.40",
-    "@truffle/expect": "^0.0.12",
+    "@truffle/expect": "^0.0.14-alphaTez.0",
     "@truffle/interface-adapter": "^0.3.2",
-    "@truffle/reporters": "^1.0.16",
+    "@truffle/reporters": "^2.0.1-alphaTez.0",
     "@truffle/require": "^2.0.27",
->>>>>>> 26ccd93b
     "async": "2.6.1",
     "emittery": "^0.4.0",
     "node-dir": "0.1.17",
