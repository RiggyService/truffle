--- conflicted
+++ resolved
@@ -32,15 +32,7 @@
    */
   async _load(options, context, deployer, resolver) {
     // Load assets and run `execute`
-<<<<<<< HEAD
-    // TODO temp stopgap!
-    let accounts;
-    if (options.networks[options.network].type === "tezos")
-      accounts = await context.web3.eth.getAccounts(options);
-    else accounts = await context.web3.eth.getAccounts();
-=======
     const accounts = await context.interfaceAdapter.getAccounts();
->>>>>>> ef57c774
     const requireOptions = {
       file: this.file,
       context: context,
@@ -160,11 +152,7 @@
 
     // Get file path and emit pre-migration event
     const file = path.relative(options.migrations_directory, this.file);
-<<<<<<< HEAD
-    const { gasLimit } = await web3.eth.getBlock("latest");
-=======
     const { gasLimit } = await interfaceAdapter.getBlock("latest");
->>>>>>> ef57c774
 
     const preMigrationsData = {
       file: file,
