--- conflicted
+++ resolved
@@ -184,17 +184,6 @@
   async run(options) {
     const { interfaceAdapter, resolver, context, deployer } =
       this.prepareForMigrations(options);
-<<<<<<< HEAD
-
-    // Connect reporter to this migration
-    if (this.reporter) {
-      this.reporter.setMigration(this);
-      this.reporter.setDeployer(deployer);
-      this.reporter.confirmations = options.confirmations || 0;
-      this.reporter.listen();
-    }
-=======
->>>>>>> 3883c007
 
     // Get file path and emit pre-migration event
     const file = path.relative(options.migrations_directory, this.file);
