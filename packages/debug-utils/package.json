{
  "name": "@truffle/debug-utils",
<<<<<<< HEAD
  "version": "1.0.21-alphaTez.0",
  "description": "Integration utils for truffle/debugger",
  "dependencies": {
    "@truffle/codec": "^3.0.14-alphaTez.0",
=======
  "version": "2.1.0",
  "description": "Integration utils for truffle/debugger",
  "dependencies": {
    "@truffle/codec": "^0.2.0",
>>>>>>> ef57c774
    "@trufflesuite/chromafi": "^2.1.2",
    "chalk": "^2.4.2",
    "debug": "^4.1.0",
    "highlight.js": "^9.15.8",
    "highlightjs-solidity": "^1.0.8",
    "node-dir": "0.1.17"
  },
  "main": "index.js",
  "scripts": {
    "test": "mocha"
  },
  "repository": "https://github.com/trufflesuite/truffle/tree/master/packages/debug-utils",
  "author": "Truffle Suite <inquiry@trufflesuite.com>",
  "license": "MIT",
  "bugs": {
    "url": "https://github.com/trufflesuite/truffle/issues"
  },
  "homepage": "https://github.com/trufflesuite/truffle/tree/master/packages/debug-utils#readme",
  "publishConfig": {
    "access": "public"
  },
  "devDependencies": {
    "chai": "^4.2.0",
    "mocha": "^6.1.4",
    "safe-eval": "^0.4.1"
  }
}<|MERGE_RESOLUTION|>--- conflicted
+++ resolved
@@ -1,16 +1,9 @@
 {
   "name": "@truffle/debug-utils",
-<<<<<<< HEAD
-  "version": "1.0.21-alphaTez.0",
-  "description": "Integration utils for truffle/debugger",
-  "dependencies": {
-    "@truffle/codec": "^3.0.14-alphaTez.0",
-=======
   "version": "2.1.0",
   "description": "Integration utils for truffle/debugger",
   "dependencies": {
     "@truffle/codec": "^0.2.0",
->>>>>>> ef57c774
     "@trufflesuite/chromafi": "^2.1.2",
     "chalk": "^2.4.2",
     "debug": "^4.1.0",
