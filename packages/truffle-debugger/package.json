--- conflicted
+++ resolved
@@ -51,11 +51,7 @@
     "express": "^4.16.2",
     "faker": "^4.1.0",
     "fs-extra": "6.0.1",
-<<<<<<< HEAD
-    "ganache-cli": "6.1.6",
-=======
     "ganache-cli": "6.1.8",
->>>>>>> d3428919
     "mocha": "5.2.0",
     "mocha-webpack": "^1.1.0",
     "node-interval-tree": "^1.3.3",
