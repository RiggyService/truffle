--- conflicted
+++ resolved
@@ -48,11 +48,7 @@
     "esdoc-standard-plugin": "^1.0.0",
     "express": "^4.16.2",
     "fs-extra": "6.0.1",
-<<<<<<< HEAD
-    "ganache-cli": "6.1.3",
-=======
     "ganache-cli": "6.1.4",
->>>>>>> f357c30c
     "mocha": "5.2.0",
     "mocha-webpack": "^1.1.0",
     "node-interval-tree": "^1.3.3",
