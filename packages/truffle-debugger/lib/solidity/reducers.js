import { combineReducers } from "redux";

import { keccak256 } from "lib/helpers";

import * as actions from "./actions";

const DEFAULT_SOURCES = {
  byId: {}
};

function sources(state = DEFAULT_SOURCES, action) {
  switch (action.type) {
    /*
     * Adding a new source
     */
    case actions.ADD_SOURCE:
      let { ast, source, sourcePath } = action;

      let id = Object.keys(state.byId).length;

      return {
        byId: {
          ...state.byId,

          [id]: {
            id,
            ast,
            source,
            sourcePath
          }
        }
      };

    /*
     * Default case
     */
    default:
      return state;
  }
}


const DEFAULT_SOURCEMAPS = {
  byContext: {}
};

function sourceMaps(state = DEFAULT_SOURCEMAPS, action) {
  switch (action.type) {
    /*
     * Adding a new sourceMap
     */
    case actions.ADD_SOURCEMAP:
      let { binary, sourceMap } = action;
      let context = keccak256(binary);

      return {
        byContext: {
          ...state.byContext,

          [context]: {
            context,
            sourceMap
          }
        }
      };

    /*
     * Default Case
     */
    default:
      return state;
  }
}

const info = combineReducers({
  sources,
  sourceMaps
});

export function functionDepth(state = 1, action) {
<<<<<<< HEAD
  switch(action.type)
  {
    case actions.JUMP:
      const delta = spelunk(action.jumpDirection);
      return state + delta;

    case actions.RESET_SOLIDITY:
      return 1;

    default:
      return state;
=======
  if (action.type === actions.JUMP) {
    const delta = spelunk(action.jumpDirection);
    return state + delta;
  } else {
    return state;
>>>>>>> 6c210150
  }
}

function spelunk(jump) {
  if (jump == "i") {
    return 1;
  } else if (jump == "o") {
    return -1;
  } else {
    return 0;
  }
}

const proc = combineReducers({
  functionDepth
});

const reducer = combineReducers({
  info,
  proc
});

export default reducer;<|MERGE_RESOLUTION|>--- conflicted
+++ resolved
@@ -78,7 +78,6 @@
 });
 
 export function functionDepth(state = 1, action) {
-<<<<<<< HEAD
   switch(action.type)
   {
     case actions.JUMP:
@@ -90,13 +89,6 @@
 
     default:
       return state;
-=======
-  if (action.type === actions.JUMP) {
-    const delta = spelunk(action.jumpDirection);
-    return state + delta;
-  } else {
-    return state;
->>>>>>> 6c210150
   }
 }
 
