--- conflicted
+++ resolved
@@ -73,12 +73,8 @@
 
     // if the next step's source range is still the same, keep going
   } while (
-<<<<<<< HEAD
+    !upcoming.node ||
     SKIPPED_TYPES.has(upcoming.node.nodeType) ||
-=======
-    !next.node ||
-    SKIPPED_TYPES.has(next.node.nodeType) ||
->>>>>>> 53266b55
 
     upcoming.sourceRange.start == startingRange.start &&
     upcoming.sourceRange.length == startingRange.length
