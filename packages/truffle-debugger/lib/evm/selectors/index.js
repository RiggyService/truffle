import debugModule from "debug";
const debug = debugModule("debugger:evm:selectors"); // eslint-disable-line no-unused-vars

import { createSelectorTree, createLeaf } from "reselect-tree";
import levenshtein from "fast-levenshtein";
import BN from "bn.js";

import trace from "lib/trace/selectors";

import * as DecodeUtils from "truffle-decode-utils";
import {
  isCallMnemonic,
  isCreateMnemonic,
  isShortCallMnemonic,
  isDelegateCallMnemonicBroad,
  isDelegateCallMnemonicStrict,
  isStaticCallMnemonic
} from "lib/helpers";

function findContext({ address, binary }, instances, search, contexts) {
  let record;
  if (address) {
    record = instances[address];
    if (!record) {
      return { address };
    }
    binary = record.binary;
  } else {
    record = search(binary);
  }

  let context = contexts[(record || {}).context];

  return {
    ...context,
    binary
  };
}

/**
 * create EVM-level selectors for a given trace step selector
 * may specify additional selectors to include
 */
function createStepSelectors(step, state = null) {
  let base = {
    /**
     * .trace
     *
     * trace step info related to operation
     */
    trace: createLeaf([step], ({ gasCost, op, pc }) => ({ gasCost, op, pc })),

    /**
     * .programCounter
     */
    programCounter: createLeaf(["./trace"], step => step.pc),

    /**
     * .isJump
     */
    isJump: createLeaf(
      ["./trace"],
      step => step.op != "JUMPDEST" && step.op.indexOf("JUMP") == 0
    ),

    /**
     * .isCall
     *
     * whether the opcode will switch to another calling context
     */
    isCall: createLeaf(["./trace"], step => isCallMnemonic(step.op)),

    /**
     * .isShortCall
     *
     * for calls that only take 6 arguments instead of 7
     */
    isShortCall: createLeaf(["./trace"], step => isShortCallMnemonic(step.op)),

    /**
     * .isDelegateCallBroad
     *
     * for calls that delegate storage
     */
    isDelegateCallBroad: createLeaf(["./trace"], step =>
      isDelegateCallMnemonicBroad(step.op)
    ),

    /**
     * .isDelegateCallStrict
     *
     * for calls that additionally delegate sender and value
     */
    isDelegateCallStrict: createLeaf(["./trace"], step =>
      isDelegateCallMnemonicStrict(step.op)
    ),

    /**
     * .isStaticCall
     */
    isStaticCall: createLeaf(["./trace"], step =>
      isStaticCallMnemonic(step.op)
    ),

    /**
     * .isCreate
     */
    isCreate: createLeaf(["./trace"], step => isCreateMnemonic(step.op)),

    /**
     * .isHalting
     *
     * whether the instruction halts or returns from a calling context
     * (covers only ordinary halds, not exceptional halts)
     */
    isHalting: createLeaf(
      ["./trace"],
      step => step.op == "STOP" || step.op == "RETURN"
    ),

    /*
     * .isStore
     */
    isStore: createLeaf(["./trace"], step => step.op == "SSTORE"),

    /*
     * .isLoad
     */
    isLoad: createLeaf(["./trace"], step => step.op == "SLOAD"),

    /*
     * .touchesStorage
     *
     * whether the instruction involves storage
     */
    touchesStorage: createLeaf(
      ["./isStore", "isLoad"],
      (stores, loads) => stores || loads
    )
  };

  if (state) {
    const isRelative = path =>
      typeof path == "string" &&
      (path.startsWith("./") || path.startsWith("../"));

    if (isRelative(state)) {
      state = `../${state}`;
    }

    Object.assign(base, {
      /**
       * .callAddress
       *
       * address transferred to by call operation
       */
      callAddress: createLeaf(
        ["./isCall", state],

        (matches, { stack }) => {
          if (!matches) {
            return null;
          }

          let address = stack[stack.length - 2];
          return DecodeUtils.Conversion.toAddress(address);
        }
      ),

      /**
       * .createBinary
       *
       * binary code to execute via create operation
       */
      createBinary: createLeaf(
        ["./isCreate", state],

        (matches, { stack, memory }) => {
          if (!matches) {
            return null;
          }

          // Get the code that's going to be created from memory.
          // Note we multiply by 2 because these offsets are in bytes.
          const offset = parseInt(stack[stack.length - 2], 16) * 2;
          const length = parseInt(stack[stack.length - 3], 16) * 2;

          return "0x" + memory.join("").substring(offset, offset + length);
        }
      ),

      /**
       * .callData
       *
       * data passed to EVM call
       */
      callData: createLeaf(
        ["./isCall", "./isShortCall", state],
        (matches, short, { stack, memory }) => {
          if (!matches) {
            return null;
          }

          //if it's 6-argument call, the data start and offset will be one spot
          //higher in the stack than they would be for a 7-argument call, so
          //let's introduce an offset to handle this
          let argOffset = short ? 1 : 0;

          // Get the data from memory.
          // Note we multiply by 2 because these offsets are in bytes.
          const offset = parseInt(stack[stack.length - 4 + argOffset], 16) * 2;
          const length = parseInt(stack[stack.length - 5 + argOffset], 16) * 2;

          return "0x" + memory.join("").substring(offset, offset + length);
        }
      ),

      /**
<<<<<<< HEAD
=======
       * .callValue
       *
       * value for the call (not create); returns null for DELEGATECALL
       */
      callValue: createLeaf(
        ["./isCall", "./isDelegateCallStrict", "./isStaticCall", state],
        (calls, delegates, isStatic, { stack }) => {
          if (!calls || delegates) {
            return null;
          }

          if (isStatic) {
            return new BN(0);
          }

          //otherwise, for CALL and CALLCODE, it's the 3rd argument
          let value = stack[stack.length - 3];
          return DecodeUtils.Conversion.toBN(value);
        }
      ),

      /**
       * .createValue
       *
       * value for the create
       */
      createValue: createLeaf(["./isCreate", state], (matches, { stack }) => {
        if (!matches) {
          return null;
        }

        //creates have the value as the first argument
        let value = stack[stack.length - 1];
        return DecodeUtils.Conversion.toBN(value);
      }),

      /**
       * .callContext
       *
       * context for what we're about to call into (or create)
       */
      callContext: createLeaf(
        [
          "./callAddress",
          "./createBinary",
          "/info/instances",
          "/info/binaries/search",
          "/info/contexts"
        ],
        (address, binary, instances, search, contexts) =>
          findContext({ address, binary }, instances, search, contexts)
      ),

      /**
       * .callsPrecompile
       *
       * is the call address to a precompiled contract?
       * NOTE: this also handles calls to externally-owned accounts
       * HACK
       */
      callsPrecompile: createLeaf(
        ["./callAddress", "/info/contexts", "/info/instances"],

        (address, contexts, instances) => {
          if (!address) return null;

          let { context } = instances[address] || {};
          let { binary } = contexts[context] || {};
          return !binary;
        }
      ),

      /**
>>>>>>> e4d804cb
       * .storageAffected
       *
       * storage slot being stored to or loaded from
       * we do NOT prepend "0x"
       */
      storageAffected: createLeaf(
        ["./touchesStorage", state],

        (matches, { stack }) => {
          if (!matches) {
            return null;
          }

          return stack[stack.length - 1];
        }
      )
    });
  }

  return base;
}

const evm = createSelectorTree({
  /**
   * evm.state
   */
  state: state => state.evm,

  /**
   * evm.info
   */
  info: {
    /**
     * evm.info.contexts
     */
    contexts: createLeaf(["/state"], state => state.info.contexts.byContext),

    /**
     * evm.info.instances
     */
    instances: createLeaf(["/state"], state => state.info.instances.byAddress),

    /**
     * evm.info.binaries
     */
    binaries: {
      _: createLeaf(["/state"], state => state.info.contexts.byBinary),

      /**
       * evm.info.binaries.search
       *
       * returns function (binary) => context
       */
      search: createLeaf(["./_"], binaries => binary => {
        // search for a given binary based on levenshtein distances to
        // existing (known) context binaries.
        //
        // levenshtein distance is the number of textual modifications
        // (insert, change, delete) required to convert string a to b
        //
        // filter by a percentage threshold
        const threshold = 0.25;

        // skip levenshtein check for undefined binaries
        if (!binary || binary == "0x0") {
          return {};
        }

        const results = Object.entries(binaries)
          .map(([knownBinary, { context }]) => ({
            context,
            distance: levenshtein.get(knownBinary, binary)
          }))
          .filter(({ distance }) => distance <= binary.length * threshold)
          .sort(({ distance: a }, { distance: b }) => a - b);

        if (results[0]) {
          const { context } = results[0];
          return { context };
        }

        return {};
      })
    },

    /*
     * evm.info.globals
     */
    globals: {
      /*
       * evm.info.globals.tx
       */
      tx: createLeaf(["/state"], state => state.info.globals.tx),
      /*
       * evm.info.globals.block
       */
      block: createLeaf(["/state"], state => state.info.globals.block)
    }
  },

  /**
   * evm.current
   */
  current: {
    /**
     * evm.current.callstack
     */
    callstack: state => state.evm.proc.callstack,

    /**
     * evm.current.call
     */
    call: createLeaf(
      ["./callstack"],

      stack => (stack.length ? stack[stack.length - 1] : {})
    ),

    /**
     * evm.current.context
     */
    context: createLeaf(
      ["./call", "/info/instances", "/info/binaries/search", "/info/contexts"],
      findContext
    ),

    /**
     * evm.current.state
     *
     * evm state info: as of last operation, before op defined in step
     */
    state: Object.assign(
      {},
      ...["depth", "error", "gas", "memory", "stack", "storage"].map(param => ({
        [param]: createLeaf([trace.step], step => step[param])
      }))
    ),

    /**
     * evm.current.step
     */
    step: {
      ...createStepSelectors(trace.step, "./state"),

      //the following step selectors only exist for current, not next or any
      //other step

      /*
       * evm.current.step.createdAddress
       *
       * address created by the current create step
       */
      createdAddress: createLeaf(
        ["./isCreate", "/nextOfSameDepth/state/stack"],
        (matches, stack) => {
          if (!matches) {
            return null;
          }
          let address = stack[stack.length - 1];
          return DecodeUtils.Conversion.toAddress(address);
        }
      ),

      /**
       * evm.current.step.callsPrecompileOrExternal
       *
       * are we calling a precompiled contract or an externally-owned account,
       * rather than a contract account that isn't precompiled?
       */
      callsPrecompileOrExternal: createLeaf(
        ["./isCall", "/current/state/depth", "/next/state/depth"],
        (calls, currentDepth, nextDepth) => calls && currentDepth === nextDepth
      ),

      /**
       * evm.current.step.isContextChange
       * groups together calls, creates, halts, and exceptional halts
       */
      isContextChange: createLeaf(
        ["/current/state/depth", "/next/state/depth"],
        (currentDepth, nextDepth) => currentDepth !== nextDepth
      ),

      /**
       * evm.current.step.isExceptionalHalting
       *
       */
      isExceptionalHalting: createLeaf(
        ["./isHalting", "/current/state/depth", "/next/state/depth"],
        (halting, currentDepth, nextDepth) =>
          nextDepth < currentDepth && !halting
      )
    },

    /**
     * evm.current.codex (namespace)
     */
    codex: {
      /**
       * evm.current.codex (selector)
       * the whole codex! not that that's very much at the moment
       */
      _: createLeaf(["/state"], state => state.proc.codex),

      /**
       * evm.current.codex.storage
       * the current storage, as fetched from the codex... unless we're in a
       * failed creation call, then we just fall back on the state (which will
       * work, since nothing else can interfere with the storage of a failed
       * creation call!)
       */
      storage: createLeaf(
        ["./_", "../state/storage", "../call"],
        (codex, rawStorage, { storageAddress }) =>
          storageAddress === DecodeUtils.EVM.ZERO_ADDRESS
            ? rawStorage //HACK -- if zero address ignore the codex
            : codex[codex.length - 1].accounts[storageAddress].storage
      )
    }
  },

  /**
   * evm.next
   */
  next: {
    /**
     * evm.next.state
     *
     * evm state as a result of next step operation
     */
    state: Object.assign(
      {},
      ...["depth", "error", "gas", "memory", "stack", "storage"].map(param => ({
        [param]: createLeaf([trace.next], step => step[param])
      }))
    ),

    /*
     * evm.next.step
     */
    step: createStepSelectors(trace.next, "./state")
  },

  /**
   * evm.nextOfSameDepth
   */
  nextOfSameDepth: {
    /**
     * evm.nextOfSameDepth.state
     *
     * evm state at the next step of same depth
     */
    state: Object.assign(
      {},
      ...["depth", "error", "gas", "memory", "stack", "storage"].map(param => ({
        [param]: createLeaf([trace.nextOfSameDepth], step => step[param])
      }))
    )
  }
});

export default evm;<|MERGE_RESOLUTION|>--- conflicted
+++ resolved
@@ -216,8 +216,6 @@
       ),
 
       /**
-<<<<<<< HEAD
-=======
        * .callValue
        *
        * value for the call (not create); returns null for DELEGATECALL
@@ -255,43 +253,6 @@
       }),
 
       /**
-       * .callContext
-       *
-       * context for what we're about to call into (or create)
-       */
-      callContext: createLeaf(
-        [
-          "./callAddress",
-          "./createBinary",
-          "/info/instances",
-          "/info/binaries/search",
-          "/info/contexts"
-        ],
-        (address, binary, instances, search, contexts) =>
-          findContext({ address, binary }, instances, search, contexts)
-      ),
-
-      /**
-       * .callsPrecompile
-       *
-       * is the call address to a precompiled contract?
-       * NOTE: this also handles calls to externally-owned accounts
-       * HACK
-       */
-      callsPrecompile: createLeaf(
-        ["./callAddress", "/info/contexts", "/info/instances"],
-
-        (address, contexts, instances) => {
-          if (!address) return null;
-
-          let { context } = instances[address] || {};
-          let { binary } = contexts[context] || {};
-          return !binary;
-        }
-      ),
-
-      /**
->>>>>>> e4d804cb
        * .storageAffected
        *
        * storage slot being stored to or loaded from
