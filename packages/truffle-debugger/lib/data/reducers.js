--- conflicted
+++ resolved
@@ -167,11 +167,8 @@
       };
     case actions.MAP_KEY:
       let { id, key } = action;
-<<<<<<< HEAD
       debug("mapping id and key: %s, %o", id, key);
-=======
-
->>>>>>> 872b01d7
+
       return {
         decodingStarted: state.decodingStarted,
         byId: {
