--- conflicted
+++ resolved
@@ -27,17 +27,12 @@
         constructor.abi
       );
       contractInstance.options.address = contract;
-<<<<<<< HEAD
-      if (constructor._json.networks[constructor.network_id])
-        contractInstance.transactionHash = constructor.transactionHash;
-=======
       if (
         constructor._json.networks[constructor.network_id] &&
         constructor._json.networks[constructor.network_id].address === contract
       ) {
         contractInstance.transactionHash = constructor.transactionHash;
       }
->>>>>>> dccdaa1c
       contract = contractInstance;
     }
     // Core:
