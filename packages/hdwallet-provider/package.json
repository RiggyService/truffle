--- conflicted
+++ resolved
@@ -17,10 +17,6 @@
   },
   "types": "dist/index.d.ts",
   "dependencies": {
-<<<<<<< HEAD
-    "@truffle/provider": "^0.2.4-alphaTez.0",
-=======
->>>>>>> 2a720eeb
     "any-promise": "^1.3.0",
     "bindings": "^1.5.0",
     "bip39": "^2.4.2",
