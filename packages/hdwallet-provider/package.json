--- conflicted
+++ resolved
@@ -8,11 +8,7 @@
   "bugs": {
     "url": "https://github.com/trufflesuite/truffle/issues"
   },
-<<<<<<< HEAD
-  "version": "1.0.31-alphaTez.3",
-=======
   "version": "1.0.29",
->>>>>>> 7c19713c
   "main": "dist/index.js",
   "scripts": {
     "build": "tsc",
