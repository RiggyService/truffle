--- conflicted
+++ resolved
@@ -19,11 +19,7 @@
   ): void;
   sendAsync(
     payload: JSONRPCRequestPayload,
-<<<<<<< HEAD
-    callback: (error: null | Error, response: JSONRPCResponsePayload) => void
-=======
     callback: JSONRPCErrorCallback | Callback<JsonRPCResponse>
->>>>>>> 849f9fdf
   ): void;
   addProvider(provider: any): void;
   // start block polling
