--- conflicted
+++ resolved
@@ -1,10 +1,6 @@
 {
   "name": "@truffle/solidity-utils",
-<<<<<<< HEAD
   "version": "1.2.8-alphaTez.0",
-=======
-  "version": "1.2.6",
->>>>>>> dccdaa1c
   "description": "Utilities for Solidity contracts",
   "main": "index.js",
   "scripts": {},
