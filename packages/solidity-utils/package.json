{
  "name": "@truffle/solidity-utils",
<<<<<<< HEAD
  "version": "1.2.13-alphaTez.1",
=======
  "version": "1.2.8",
>>>>>>> 8a599cf0
  "description": "Utilities for Solidity contracts",
  "main": "index.js",
  "scripts": {},
  "repository": "https://github.com/trufflesuite/truffle/tree/master/packages/solidity-utils",
  "keywords": [
    "ethereum",
    "truffle",
    "solidity",
    "contracts"
  ],
  "author": "Tim Coulter <tim@trufflesuite.com>",
  "license": "MIT",
  "bugs": {
    "url": "https://github.com/trufflesuite/truffle/issues"
  },
  "homepage": "https://github.com/trufflesuite/truffle/tree/master/packages/solidity-utils#readme",
  "publishConfig": {
    "access": "public"
  },
  "dependencies": {
    "debug": "^4.1.1"
  }
}<|MERGE_RESOLUTION|>--- conflicted
+++ resolved
@@ -1,10 +1,6 @@
 {
   "name": "@truffle/solidity-utils",
-<<<<<<< HEAD
   "version": "1.2.13-alphaTez.1",
-=======
-  "version": "1.2.8",
->>>>>>> 8a599cf0
   "description": "Utilities for Solidity contracts",
   "main": "index.js",
   "scripts": {},
