{
  "name": "@truffle/require",
  "description": "Require and execute a Javascript module within a Truffle context",
  "license": "MIT",
  "author": "Tim Coulter <tim@trufflesuite.com>",
  "homepage": "https://github.com/trufflesuite/truffle/tree/master/packages/require#readme",
  "repository": "https://github.com/trufflesuite/truffle/tree/master/packages/require",
  "bugs": {
    "url": "https://github.com/trufflesuite/truffle/issues"
  },
  "version": "2.0.27",
  "main": "require.js",
  "scripts": {
    "test": "mocha"
  },
  "dependencies": {
<<<<<<< HEAD
    "@truffle/config": "^1.2.4",
    "@truffle/expect": "^0.0.14-alphaTez.0",
    "@truffle/interface-adapter": "^0.3.1",
=======
    "@truffle/config": "^1.2.5",
    "@truffle/expect": "^0.0.12",
    "@truffle/interface-adapter": "^0.3.2",
>>>>>>> 26ccd93b
    "original-require": "1.0.1",
    "web3": "1.2.2"
  },
  "devDependencies": {
    "mocha": "5.2.0"
  },
  "keywords": [
    "ethereum",
    "exec",
    "require",
    "truffle"
  ],
  "publishConfig": {
    "access": "public"
  }
}<|MERGE_RESOLUTION|>--- conflicted
+++ resolved
@@ -14,15 +14,9 @@
     "test": "mocha"
   },
   "dependencies": {
-<<<<<<< HEAD
-    "@truffle/config": "^1.2.4",
+    "@truffle/config": "^1.2.5",
     "@truffle/expect": "^0.0.14-alphaTez.0",
-    "@truffle/interface-adapter": "^0.3.1",
-=======
-    "@truffle/config": "^1.2.5",
-    "@truffle/expect": "^0.0.12",
     "@truffle/interface-adapter": "^0.3.2",
->>>>>>> 26ccd93b
     "original-require": "1.0.1",
     "web3": "1.2.2"
   },
