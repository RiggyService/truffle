--- conflicted
+++ resolved
@@ -12,19 +12,4 @@
 export interface CodeRequest {
   type: "code";
   address: string;
-<<<<<<< HEAD
-}
-
-export function isStorageRequest(request: DecoderRequest): request is StorageRequest {
-  return request.type === "storage";
-}
-
-export function isCodeRequest(request: DecoderRequest): request is CodeRequest {
-  return request.type === "code";
-}
-
-//HACK -- to help mitigate the generator problem
-export type GeneratorJunk = Uint8Array | ContractInfoAndContext | Values.ContractValueInfo | Values.FunctionExternalValueInfo;
-=======
-}
->>>>>>> c56cc0ee
+}