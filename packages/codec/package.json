{
  "name": "@truffle/codec",
<<<<<<< HEAD
  "version": "0.3.3-alphaTez.1",
=======
  "version": "0.3.3",
>>>>>>> 8a599cf0
  "description": "Library for encoding and decoding smart contract data",
  "main": "dist/lib/index.js",
  "types": "dist/lib/index.d.ts",
  "files": [
    "dist"
  ],
  "scripts": {
    "docs": "./scripts/generate-docs",
    "prepare": "yarn build",
    "build": "node_modules/.bin/ttsc",
    "start": "node_modules/.bin/ttsc --watch"
  },
  "repository": "https://github.com/trufflesuite/truffle/tree/master/packages/codec",
  "keywords": [
    "ethereum",
    "solidity",
    "contract",
    "state",
    "decoder",
    "encoder",
    "abi"
  ],
  "author": "Harry Altman <harry@trufflesuite.com>, g. nicholas d'andrea <gnidan@trufflesuite.com>",
  "license": "MIT",
  "bugs": {
    "url": "https://github.com/trufflesuite/truffle/issues"
  },
  "homepage": "https://github.com/trufflesuite/truffle#readme",
  "publishConfig": {
    "access": "public"
  },
  "devDependencies": {
<<<<<<< HEAD
    "@gnd/typedoc": "^0.15.0-0",
    "@truffle/contract-schema": "^3.1.6-alphaTez.1",
=======
    "@gnd/typedoc": "0.15.0-0",
    "@truffle/contract-schema": "^3.0.20",
>>>>>>> 8a599cf0
    "@trufflesuite/typedoc-default-themes": "^0.6.1",
    "@types/big.js": "^4.0.5",
    "@types/bn.js": "^4.11.2",
    "@types/debug": "^0.0.31",
    "@types/lodash.clonedeep": "^4.5.4",
    "@types/lodash.escaperegexp": "^4.1.6",
    "@types/lodash.partition": "^4.6.6",
    "@types/lodash.sum": "^4.0.6",
    "@types/semver": "^6.0.0",
    "@types/utf8": "^2.1.6",
    "@zerollup/ts-transform-paths": "^1.7.3",
    "ttypescript": "^1.5.7",
    "typedoc": "0.15.0",
    "typedoc-plugin-external-module-name": "^2.1.0",
    "typescript": "^3.6.2"
  },
  "dependencies": {
    "big.js": "^5.2.2",
    "bn.js": "^4.11.8",
    "debug": "^4.1.0",
    "lodash.clonedeep": "^4.5.0",
    "lodash.escaperegexp": "^4.1.2",
    "lodash.partition": "^4.6.0",
    "lodash.sum": "^4.0.2",
    "semver": "^6.1.1",
    "source-map-support": "^0.5.13",
    "utf8": "^3.0.0",
    "web3-utils": "1.2.1"
  },
  "gitHead": "b207efb3c1409746537293b3e0fc27350029188e"
}<|MERGE_RESOLUTION|>--- conflicted
+++ resolved
@@ -1,10 +1,6 @@
 {
   "name": "@truffle/codec",
-<<<<<<< HEAD
-  "version": "0.3.3-alphaTez.1",
-=======
   "version": "0.3.3",
->>>>>>> 8a599cf0
   "description": "Library for encoding and decoding smart contract data",
   "main": "dist/lib/index.js",
   "types": "dist/lib/index.d.ts",
@@ -37,13 +33,8 @@
     "access": "public"
   },
   "devDependencies": {
-<<<<<<< HEAD
-    "@gnd/typedoc": "^0.15.0-0",
+    "@gnd/typedoc": "0.15.0-0",
     "@truffle/contract-schema": "^3.1.6-alphaTez.1",
-=======
-    "@gnd/typedoc": "0.15.0-0",
-    "@truffle/contract-schema": "^3.0.20",
->>>>>>> 8a599cf0
     "@trufflesuite/typedoc-default-themes": "^0.6.1",
     "@types/big.js": "^4.0.5",
     "@types/bn.js": "^4.11.2",
