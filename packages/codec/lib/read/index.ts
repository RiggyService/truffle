import * as storage from "./storage";
import * as bytes from "./bytes";
import * as stack from "./stack";
import * as constant from "./constant";
<<<<<<< HEAD
import * as Pointer from "../types/pointer";
import { EvmState } from "../types/evm";
import { DecoderRequest } from "../types/request";
import { Errors } from "../format";

export default function* read(
  pointer: Pointer.DataPointer,
  state: EvmState
=======
import * as Pointer from "@truffle/codec/pointer";
import { DecoderRequest } from "@truffle/codec/types";
import * as Evm from "@truffle/codec/evm";

export default function* read(
  pointer: Pointer.DataPointer,
  state: Evm.EvmState
>>>>>>> c433e1bd
): Generator<DecoderRequest, Uint8Array, Uint8Array> {
  switch (pointer.location) {
    case "stack":
      return stack.readStack(state.stack, pointer.from, pointer.to);

    case "storage":
      return yield* storage.readRange(state.storage, pointer.range);

    case "memory":
      return bytes.readBytes(state.memory, pointer.start, pointer.length);

    case "calldata":
      return bytes.readBytes(state.calldata, pointer.start, pointer.length);

    case "eventdata":
      return bytes.readBytes(state.eventdata, pointer.start, pointer.length);

    case "stackliteral":
      //nothing to do, just return it
      return pointer.literal;

    case "definition":
      return constant.readDefinition(pointer.definition);

    case "special":
      //this one is simple enough to inline
      //not bothering with error handling on this one as I don't expect errors
      return state.specials[pointer.special];

    case "eventtopic":
      //this one is simple enough to inline as well; similarly not bothering
      //with error handling
      return state.eventtopics[pointer.topic];
  }
}<|MERGE_RESOLUTION|>--- conflicted
+++ resolved
@@ -2,16 +2,6 @@
 import * as bytes from "./bytes";
 import * as stack from "./stack";
 import * as constant from "./constant";
-<<<<<<< HEAD
-import * as Pointer from "../types/pointer";
-import { EvmState } from "../types/evm";
-import { DecoderRequest } from "../types/request";
-import { Errors } from "../format";
-
-export default function* read(
-  pointer: Pointer.DataPointer,
-  state: EvmState
-=======
 import * as Pointer from "@truffle/codec/pointer";
 import { DecoderRequest } from "@truffle/codec/types";
 import * as Evm from "@truffle/codec/evm";
@@ -19,7 +9,6 @@
 export default function* read(
   pointer: Pointer.DataPointer,
   state: Evm.EvmState
->>>>>>> c433e1bd
 ): Generator<DecoderRequest, Uint8Array, Uint8Array> {
   switch (pointer.location) {
     case "stack":
