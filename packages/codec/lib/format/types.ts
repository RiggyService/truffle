--- conflicted
+++ resolved
@@ -15,9 +15,14 @@
 //that might change in the future.
 
 import BN from "bn.js";
-<<<<<<< HEAD
-import * as Ast from "../types/ast";
-
+
+import { ContractKind, Location, Mutability } from "@truffle/codec/common";
+
+/**
+ * Object representing a type
+ *
+ * @Category General categories
+ */
 export type Type =
   | UintType
   | IntType
@@ -35,33 +40,6 @@
   | ContractType
   | MagicType
   | TupleType;
-=======
->>>>>>> 42a46c00
-
-import { ContractKind, Location, Mutability } from "@truffle/codec/common";
-
-/**
- * Object representing a type
- *
- * @Category General categories
- */
-export type Type =
-  | UintType
-  | IntType
-  | BoolType
-  | BytesType
-  | AddressType
-  | FixedType
-  | UfixedType
-  | StringType
-  | ArrayType
-  | MappingType
-  | FunctionType
-  | StructType
-  | EnumType
-  | ContractType
-  | MagicType
-  | TupleType;
 
 /**
  * Type of an unsigned integer
@@ -224,14 +202,11 @@
   typeHint?: string;
 }
 
-<<<<<<< HEAD
-=======
 /**
  * Type of an elementary value
  *
  * @Category General categories
  */
->>>>>>> 42a46c00
 export type ElementaryType =
   | UintType
   | IntType
@@ -242,14 +217,11 @@
   | AddressType
   | StringType;
 
-<<<<<<< HEAD
-=======
 /**
  * Type of a mapping
  *
  * @Category Container types
  */
->>>>>>> 42a46c00
 export interface MappingType {
   typeClass: "mapping";
   keyType: ElementaryType;
@@ -278,26 +250,20 @@
   //we do not presently support bound functions
 }
 
-<<<<<<< HEAD
-=======
 /**
  * Type of an external function pointer
  *
  * @Category Function types
  */
->>>>>>> 42a46c00
 export type FunctionExternalType =
   | FunctionExternalTypeSpecific
   | FunctionExternalTypeGeneral;
 
-<<<<<<< HEAD
-=======
 /**
  * Type of an external function pointer (full Solidity type)
  *
  * @Category Function types
  */
->>>>>>> 42a46c00
 export interface FunctionExternalTypeSpecific {
   typeClass: "function";
   visibility: "external";
@@ -327,22 +293,17 @@
  * @Category General categories
  */
 export type ContractDefinedType = StructTypeLocal | EnumTypeLocal;
-<<<<<<< HEAD
-=======
 /**
  * User-defined types
  *
  * @Category General categories
  */
->>>>>>> 42a46c00
 export type UserDefinedType =
   | ContractDefinedType
   | ContractTypeNative
   | StructTypeGlobal
   | EnumTypeGlobal;
 
-<<<<<<< HEAD
-=======
 /**
  * Type of a struct
  *
@@ -351,7 +312,6 @@
  *
  * @Category Container types
  */
->>>>>>> 42a46c00
 export type StructType = StructTypeLocal | StructTypeGlobal;
 
 export interface NameTypePair {
@@ -536,14 +496,11 @@
   //may have more optional fields defined in the future
 }
 
-<<<<<<< HEAD
-=======
 /**
  * Reference types
  *
  * @Category General categories
  */
->>>>>>> 42a46c00
 export type ReferenceType =
   | ArrayType
   | MappingType
@@ -553,8 +510,6 @@
 
 export interface TypesById {
   [id: string]: UserDefinedType;
-<<<<<<< HEAD
-=======
 }
 
 function isUserDefinedType(anyType: Type): anyType is UserDefinedType {
@@ -755,5 +710,4 @@
 ): anyType is ContractDefinedType {
   const contractDefinedTypes = ["enum", "struct"];
   return contractDefinedTypes.includes(anyType.typeClass);
->>>>>>> 42a46c00
 }