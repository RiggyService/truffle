--- conflicted
+++ resolved
@@ -3,12 +3,8 @@
 
 import BN from "bn.js";
 import * as Evm from "@truffle/codec/evm";
-<<<<<<< HEAD
-import { encodeMappingKey, mappingKeyAsHex } from "@truffle/codec/encode/key";
-=======
 import * as MappingKey from "@truffle/codec/mapping-key";
 
->>>>>>> 6d79d01a
 import { StorageLength, Slot } from "./types";
 
 export function isWordsLength(size: StorageLength): size is { words: number } {
