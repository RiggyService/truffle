--- conflicted
+++ resolved
@@ -9,17 +9,10 @@
 import * as Evm from "@truffle/codec/evm";
 
 export default function* decodeSpecial(
-<<<<<<< HEAD
-  dataType: Types.Type,
-  pointer: SpecialPointer,
-  info: EvmInfo
-): Generator<DecoderRequest, Values.Result, Uint8Array> {
-=======
   dataType: Format.Types.Type,
   pointer: Pointer.SpecialPointer,
   info: Evm.EvmInfo
 ): Generator<DecoderRequest, Format.Values.Result, Uint8Array> {
->>>>>>> c433e1bd
   if (dataType.typeClass === "magic") {
     return yield* decodeMagic(dataType, pointer, info);
   } else {
@@ -28,17 +21,10 @@
 }
 
 export function* decodeMagic(
-<<<<<<< HEAD
-  dataType: Types.MagicType,
-  pointer: SpecialPointer,
-  info: EvmInfo
-): Generator<DecoderRequest, Values.MagicResult, Uint8Array> {
-=======
   dataType: Format.Types.MagicType,
   pointer: Pointer.SpecialPointer,
   info: Evm.EvmInfo
 ): Generator<DecoderRequest, Format.Values.MagicResult, Uint8Array> {
->>>>>>> c433e1bd
   let { state } = info;
 
   switch (pointer.special) {
@@ -69,11 +55,7 @@
             {
               location: "calldata" as const,
               start: 0,
-<<<<<<< HEAD
-              length: CodecUtils.EVM.SELECTOR_SIZE
-=======
               length: Evm.Utils.SELECTOR_SIZE
->>>>>>> c433e1bd
             },
             info
           ),
@@ -113,11 +95,7 @@
         }
       };
     case "block":
-<<<<<<< HEAD
-      let block: { [field: string]: Values.Result } = {
-=======
       let block: { [field: string]: Format.Values.Result } = {
->>>>>>> c433e1bd
         coinbase: yield* decodeValue(
           externalAddressType(info.currentContext.compiler),
           { location: "special" as const, special: "coinbase" },
@@ -146,15 +124,10 @@
 }
 
 //NOTE: this is going to change again in 0.6.x!  be ready!
-<<<<<<< HEAD
-function senderType(compiler: CompilerVersion): Types.AddressType {
-  switch (solidityFamily(compiler)) {
-=======
 function senderType(
   compiler: Compiler.CompilerVersion
 ): Format.Types.AddressType {
   switch (Compiler.Utils.solidityFamily(compiler)) {
->>>>>>> c433e1bd
     case "pre-0.5.0":
       return {
         typeClass: "address",
@@ -169,15 +142,10 @@
   }
 }
 
-<<<<<<< HEAD
-function externalAddressType(compiler: CompilerVersion): Types.AddressType {
-  switch (solidityFamily(compiler)) {
-=======
 function externalAddressType(
   compiler: Compiler.CompilerVersion
 ): Format.Types.AddressType {
   switch (Compiler.Utils.solidityFamily(compiler)) {
->>>>>>> c433e1bd
     case "pre-0.5.0":
       return {
         typeClass: "address",
