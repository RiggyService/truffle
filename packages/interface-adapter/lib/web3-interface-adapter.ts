--- conflicted
+++ resolved
@@ -1,9 +1,5 @@
 import { Web3Shim, Web3ShimOptions } from "./web3-shim";
-<<<<<<< HEAD
-import { BlockType } from "./interface-adapter";
-=======
-import { EvmBlockType } from "./interface-adapter/types";
->>>>>>> a962a994
+import { BlockType } from "./interface-adapter/types";
 import { Provider } from "@truffle/provider";
 
 export interface Web3InterfaceAdapterOptions extends Web3ShimOptions {}
@@ -22,7 +18,6 @@
     return this.web3.eth.getBlock(block);
   }
 
-  // @ts-ignore
   public setProvider(provider: Provider) {
     return this.web3.setProvider(provider);
   }
