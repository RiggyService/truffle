import {
  Web3InterfaceAdapter,
  Web3InterfaceAdapterOptions
} from "./web3-interface-adapter";
<<<<<<< HEAD
import { TezosAdapter, TezosAdapterOptions } from "./tezos-adapter";
import { Block as EvmBlock } from "web3-eth";
import { Provider } from "@truffle/provider";

export type InterfaceAdapterOptions =
  | Web3InterfaceAdapterOptions
  | TezosAdapterOptions;
export type NetworkId = number | string;
export type Block = EvmBlock | any;
export type BlockType = number | string;
=======
import {
  NetworkId,
  Block,
  BlockType,
  Transaction,
  TransactionReceipt,
  TxHash
} from "./interface-adapter/types";
import { Provider } from "@truffle/provider";

export interface InterfaceAdapterOptions extends Web3InterfaceAdapterOptions {}
>>>>>>> a962a994

const supportedEvmNetworks = ["ethereum", "fabric-evm", "quorum"];

const getNetworkTypeClass = ({
  networkType = "ethereum"
}: InterfaceAdapterOptions) => {
  if (supportedEvmNetworks.includes(networkType)) return "evm-like";
  return networkType;
};

export class InterfaceAdapter {
  public adapter?: Web3InterfaceAdapter | TezosAdapter;
  constructor(options?: InterfaceAdapterOptions) {
    switch (getNetworkTypeClass(options)) {
      case "evm-like":
        this.adapter = new Web3InterfaceAdapter({
          provider: options.provider,
          networkType: options.networkType
        });
        break;
      case "tezos":
        this.adapter = new TezosAdapter({
          config: options.config,
          provider: options.provider,
          networkType: options.networkType
        });
        break;
      default:
        throw Error(
          `Sorry, "${options.networkType}" is not supported at this time.`
        );
    }
    return this.adapter;
  }

  public getNetworkId(): Promise<NetworkId> {
    return this.adapter.getNetworkId();
  }

  public getBlock(block: BlockType): Promise<Block> {
    return this.adapter.getBlock(block);
  }

<<<<<<< HEAD
  // @ts-ignore
  public setProvider(provider: Provider) {
=======
  public setProvider(provider: Provider): void {
>>>>>>> a962a994
    return this.adapter.setProvider(provider);
  }

  public getTransaction(tx: TxHash): Promise<Transaction> {
    return this.adapter.getTransaction(tx);
  }

  public getTransactionReceipt(tx: TxHash): Promise<TransactionReceipt> {
    return this.adapter.getTransactionReceipt(tx);
  }

  public getBalance(address: string): Promise<string> {
    return this.adapter.getBalance(address);
  }
}<|MERGE_RESOLUTION|>--- conflicted
+++ resolved
@@ -2,18 +2,7 @@
   Web3InterfaceAdapter,
   Web3InterfaceAdapterOptions
 } from "./web3-interface-adapter";
-<<<<<<< HEAD
 import { TezosAdapter, TezosAdapterOptions } from "./tezos-adapter";
-import { Block as EvmBlock } from "web3-eth";
-import { Provider } from "@truffle/provider";
-
-export type InterfaceAdapterOptions =
-  | Web3InterfaceAdapterOptions
-  | TezosAdapterOptions;
-export type NetworkId = number | string;
-export type Block = EvmBlock | any;
-export type BlockType = number | string;
-=======
 import {
   NetworkId,
   Block,
@@ -24,8 +13,9 @@
 } from "./interface-adapter/types";
 import { Provider } from "@truffle/provider";
 
-export interface InterfaceAdapterOptions extends Web3InterfaceAdapterOptions {}
->>>>>>> a962a994
+export type InterfaceAdapterOptions =
+  | Web3InterfaceAdapterOptions
+  | TezosAdapterOptions;
 
 const supportedEvmNetworks = ["ethereum", "fabric-evm", "quorum"];
 
@@ -69,12 +59,7 @@
     return this.adapter.getBlock(block);
   }
 
-<<<<<<< HEAD
-  // @ts-ignore
   public setProvider(provider: Provider) {
-=======
-  public setProvider(provider: Provider): void {
->>>>>>> a962a994
     return this.adapter.setProvider(provider);
   }
 
