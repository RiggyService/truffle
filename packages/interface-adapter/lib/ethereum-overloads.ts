import BN from "bn.js";
import { Web3Shim } from "./web3-shim";
<<<<<<< HEAD
import { BlockType } from "./interface-adapter";
=======
import {
  Transaction as EvmTransaction,
  TransactionReceipt as EvmTransactionReceipt
} from "web3-core";
import { EvmBlockType } from "./interface-adapter/types";
>>>>>>> a962a994

export const EthereumDefinition = {
  async initNetworkType(web3: Web3Shim) {
    // truffle has started expecting gas used/limit to be
    // hex strings to support bignumbers for other ledgers
    overrides.getBlock(web3);
    overrides.getTransaction(web3);
    overrides.getTransactionReceipt(web3);
  }
};

const overrides = {
  // The ts-ignores are ignoring the checks that are
  // saying that web3.eth.getBlock is a function and doesn't
  // have a `method` property, which it does
  getBlock: (web3: Web3Shim) => {
    // @ts-ignore
    const _oldFormatter = web3.eth.getBlock.method.outputFormatter;

    // @ts-ignore
    web3.eth.getBlock.method.outputFormatter = (block: BlockType) => {
      // @ts-ignore
      let result = _oldFormatter.call(web3.eth.getBlock.method, block);

      // Perhaps there is a better method of doing this,
      // but the raw hexstrings work for the time being
      result.gasLimit = "0x" + new BN(result.gasLimit).toString(16);
      result.gasUsed = "0x" + new BN(result.gasUsed).toString(16);

      return result;
    };
  },

  getTransaction: (web3: Web3Shim) => {
    const _oldTransactionFormatter =
      // @ts-ignore
      web3.eth.getTransaction.method.outputFormatter;

    // @ts-ignore
    web3.eth.getTransaction.method.outputFormatter = (tx: EvmTransaction) => {
      let result = _oldTransactionFormatter.call(
        // @ts-ignore
        web3.eth.getTransaction.method,
        tx
      );

      // Perhaps there is a better method of doing this,
      // but the raw hexstrings work for the time being
      result.gas = "0x" + new BN(result.gas).toString(16);

      return result;
    };
  },

  getTransactionReceipt: (web3: Web3Shim) => {
    const _oldTransactionReceiptFormatter =
      // @ts-ignore
      web3.eth.getTransactionReceipt.method.outputFormatter;

    // @ts-ignore
    web3.eth.getTransactionReceipt.method.outputFormatter = (
      receipt: EvmTransactionReceipt
    ) => {
      let result = _oldTransactionReceiptFormatter.call(
        // @ts-ignore
        web3.eth.getTransactionReceipt.method,
        receipt
      );

      // Perhaps there is a better method of doing this,
      // but the raw hexstrings work for the time being
      result.gasUsed = "0x" + new BN(result.gasUsed).toString(16);

      return result;
    };
  }
};<|MERGE_RESOLUTION|>--- conflicted
+++ resolved
@@ -1,14 +1,10 @@
 import BN from "bn.js";
 import { Web3Shim } from "./web3-shim";
-<<<<<<< HEAD
-import { BlockType } from "./interface-adapter";
-=======
 import {
   Transaction as EvmTransaction,
   TransactionReceipt as EvmTransactionReceipt
 } from "web3-core";
-import { EvmBlockType } from "./interface-adapter/types";
->>>>>>> a962a994
+import { BlockType } from "./interface-adapter/types";
 
 export const EthereumDefinition = {
   async initNetworkType(web3: Web3Shim) {
