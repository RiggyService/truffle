import { Web3Shim } from "../../shim";
<<<<<<< HEAD
import { TransactionConfig as EvmTransactionConfig } from "web3-core";
import { InterfaceAdapter, BlockType } from "../types";
import { Provider } from "@truffle/provider";
import Config from "@truffle/config";
=======
import {
  InterfaceAdapter,
  EvmBlockType,
  Provider,
  Transaction
} from "../types";
>>>>>>> 2a720eeb

export interface Web3InterfaceAdapterOptions {
  config?: Config;
  provider?: Provider;
  networkType?: string;
}

export class Web3InterfaceAdapter implements InterfaceAdapter {
  public web3: Web3Shim;

  constructor({ provider, networkType }: Web3InterfaceAdapterOptions = {}) {
    this.web3 = new Web3Shim({ provider, networkType });
  }

  public getNetworkId() {
    return this.web3.eth.net.getId();
  }

  public getBlock(block: BlockType) {
    return this.web3.eth.getBlock(block);
  }

  public getTransaction(tx: string) {
    return this.web3.eth.getTransaction(tx);
  }

  public getTransactionReceipt(tx: string) {
    return this.web3.eth.getTransactionReceipt(tx);
  }

  public getBalance(address: string) {
    return this.web3.eth.getBalance(address);
  }

  public getCode(address: string) {
    return this.web3.eth.getCode(address);
  }

  public getAccounts() {
    return this.web3.eth.getAccounts();
  }

  public estimateGas(transactionConfig: Transaction) {
    return this.web3.eth.estimateGas(transactionConfig);
  }

  public getBlockNumber() {
    return this.web3.eth.getBlockNumber();
  }

  public setProvider(provider: Provider) {
    return this.web3.setProvider(provider);
  }
}<|MERGE_RESOLUTION|>--- conflicted
+++ resolved
@@ -1,17 +1,11 @@
 import { Web3Shim } from "../../shim";
-<<<<<<< HEAD
-import { TransactionConfig as EvmTransactionConfig } from "web3-core";
-import { InterfaceAdapter, BlockType } from "../types";
-import { Provider } from "@truffle/provider";
-import Config from "@truffle/config";
-=======
 import {
   InterfaceAdapter,
   EvmBlockType,
   Provider,
   Transaction
 } from "../types";
->>>>>>> 2a720eeb
+import Config from "@truffle/config";
 
 export interface Web3InterfaceAdapterOptions {
   config?: Config;
@@ -30,7 +24,7 @@
     return this.web3.eth.net.getId();
   }
 
-  public getBlock(block: BlockType) {
+  public getBlock(block: EvmBlockType) {
     return this.web3.eth.getBlock(block);
   }
 
