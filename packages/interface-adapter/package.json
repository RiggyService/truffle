--- conflicted
+++ resolved
@@ -7,11 +7,7 @@
   "bugs": {
     "url": "https://github.com/trufflesuite/truffle/issues"
   },
-<<<<<<< HEAD
-  "version": "0.3.0-alphaTez.0",
-=======
   "version": "0.3.0",
->>>>>>> dccdaa1c
   "main": "dist/index.js",
   "directories": {
     "lib": "lib"
