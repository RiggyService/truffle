import assert from "assert";
import { shims, Bytecode } from "../src";
const { legacyToNew, newToLegacy } = shims;

describe("newToLegacy.shimBytecode", () => {
  it("handles undefined", () => {
<<<<<<< HEAD
    assert.equal(newToLegacy.shimBytecode(undefined), undefined);
=======
    assert.equal(shims.NewToLegacy.shimBytecode(undefined), undefined);
>>>>>>> e9ac13fb
  });

  it("prepends 0x", () => {
    const bytes = "ffffffff";

<<<<<<< HEAD
    assert.equal(
      newToLegacy.shimBytecode({ bytes, linkReferences: [] }),
      `0x${bytes}`
    );
=======
    assert.equal(shims.NewToLegacy.shimBytecode({ bytes }), `0x${bytes}`);
>>>>>>> e9ac13fb
  });

  it("inlines an external link reference into underscores format", () => {
    const bytecode = {
      //      0 1 2 3 4 5 6 7 8 9
      bytes: "00000000000000000000",
      linkReferences: [
        {
          offsets: [1],
          length: 8,
          name: "hello"
        }
      ]
    };

    //                  0 1 2 3 4 5 6 7 8 9
    const expected = "0x00__hello_________00";

<<<<<<< HEAD
    assert.equal(newToLegacy.shimBytecode(bytecode), expected);
=======
    assert.equal(shims.NewToLegacy.shimBytecode(bytecode), expected);
>>>>>>> e9ac13fb
  });

  it("inlines a link reference with multiple offsets", () => {
    const bytecode = {
      //      0 1 2 3 4 5 6 7 8 9
      bytes: "00000000000000000000",
      linkReferences: [
        {
          offsets: [0, 5],
          length: 4,
          name: "hi"
        }
      ]
    };

    //                  0 1 2 3 4 5 6 7 8 9
    const expected = "0x__hi____00__hi____00";

<<<<<<< HEAD
    assert.equal(newToLegacy.shimBytecode(bytecode), expected);
=======
    assert.equal(shims.NewToLegacy.shimBytecode(bytecode), expected);
>>>>>>> e9ac13fb
  });

  it("inlines two different link references", () => {
    const bytecode = {
      //      0 1 2 3 4 5 6 7 8 9
      bytes: "00000000000000000000",
      linkReferences: [
        {
          offsets: [0],
          length: 4,
          name: "hi"
        },
        {
          offsets: [5],
          length: 4,
          name: "there"
        }
      ]
    };

    //                  0 1 2 3 4 5 6 7 8 9
    const expected = "0x__hi____00__there_00";

<<<<<<< HEAD
    assert.equal(newToLegacy.shimBytecode(bytecode), expected);
  });
});

describe("legacyToNew.shimBytecode", () => {
  it("removes 0x", function () {
    const bytes = "ffffffff";
    const expected = {
      bytes,
      linkReferences: []
    } as Bytecode;

    assert.deepEqual(legacyToNew.shimBytecode(`0x${bytes}`), expected);
  });

  it("externalizes a link reference in underscores format", function () {
    //                  0 1 2 3 4 5 6 7 8 9
    const bytecode = "0x00__hello_________00";

    const expected = {
      //      0 1 2 3 4 5 6 7 8 9
      bytes: "00000000000000000000",
      linkReferences: [
        {
          offsets: [1],
          length: 8,
          name: "hello"
        }
      ]
    };

    assert.deepEqual(legacyToNew.shimBytecode(bytecode), expected);
  });

  it("externalizes two different link references", function () {
    //                  0 1 2 3 4 5 6 7 8 9
    const bytecode = "0x__hi____00__there_00";

    const expected = {
      //      0 1 2 3 4 5 6 7 8 9
      bytes: "00000000000000000000",
      linkReferences: [
        {
          offsets: [0],
          length: 4,
          name: "hi"
        },
        {
          offsets: [5],
          length: 4,
          name: "there"
        }
      ]
    };

    assert.deepEqual(legacyToNew.shimBytecode(bytecode), expected);
=======
    assert.equal(shims.NewToLegacy.shimBytecode(bytecode), expected);
>>>>>>> e9ac13fb
  });
});<|MERGE_RESOLUTION|>--- conflicted
+++ resolved
@@ -1,27 +1,18 @@
 import assert from "assert";
 import { shims, Bytecode } from "../src";
-const { legacyToNew, newToLegacy } = shims;
 
-describe("newToLegacy.shimBytecode", () => {
+describe("shims.NewToLegacy.shimBytecode", () => {
   it("handles undefined", () => {
-<<<<<<< HEAD
-    assert.equal(newToLegacy.shimBytecode(undefined), undefined);
-=======
     assert.equal(shims.NewToLegacy.shimBytecode(undefined), undefined);
->>>>>>> e9ac13fb
   });
 
   it("prepends 0x", () => {
     const bytes = "ffffffff";
 
-<<<<<<< HEAD
     assert.equal(
-      newToLegacy.shimBytecode({ bytes, linkReferences: [] }),
+      shims.NewToLegacy.shimBytecode({ bytes, linkReferences: [] }),
       `0x${bytes}`
     );
-=======
-    assert.equal(shims.NewToLegacy.shimBytecode({ bytes }), `0x${bytes}`);
->>>>>>> e9ac13fb
   });
 
   it("inlines an external link reference into underscores format", () => {
@@ -40,11 +31,7 @@
     //                  0 1 2 3 4 5 6 7 8 9
     const expected = "0x00__hello_________00";
 
-<<<<<<< HEAD
-    assert.equal(newToLegacy.shimBytecode(bytecode), expected);
-=======
     assert.equal(shims.NewToLegacy.shimBytecode(bytecode), expected);
->>>>>>> e9ac13fb
   });
 
   it("inlines a link reference with multiple offsets", () => {
@@ -63,11 +50,7 @@
     //                  0 1 2 3 4 5 6 7 8 9
     const expected = "0x__hi____00__hi____00";
 
-<<<<<<< HEAD
-    assert.equal(newToLegacy.shimBytecode(bytecode), expected);
-=======
     assert.equal(shims.NewToLegacy.shimBytecode(bytecode), expected);
->>>>>>> e9ac13fb
   });
 
   it("inlines two different link references", () => {
@@ -91,12 +74,11 @@
     //                  0 1 2 3 4 5 6 7 8 9
     const expected = "0x__hi____00__there_00";
 
-<<<<<<< HEAD
-    assert.equal(newToLegacy.shimBytecode(bytecode), expected);
+    assert.equal(shims.NewToLegacy.shimBytecode(bytecode), expected);
   });
 });
 
-describe("legacyToNew.shimBytecode", () => {
+describe("shims.LegacyToNew.shimBytecode", () => {
   it("removes 0x", function () {
     const bytes = "ffffffff";
     const expected = {
@@ -147,9 +129,6 @@
       ]
     };
 
-    assert.deepEqual(legacyToNew.shimBytecode(bytecode), expected);
-=======
-    assert.equal(shims.NewToLegacy.shimBytecode(bytecode), expected);
->>>>>>> e9ac13fb
+    assert.deepEqual(shims.LegacyToNew.shimBytecode(bytecode), expected);
   });
 });