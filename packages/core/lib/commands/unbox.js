/*
 * returns a VCS url string given:
 * - a VCS url string
 * - a github `org/repo` string
 * - a string containing a repo under the `truffle-box` org
 */
function normalizeURL(
  url = "https://github.com/trufflesuite/truffle-init-default"
) {
  // full URL already
  if (url.includes("://") || url.includes("git@")) {
    return url;
  }

  if (url.split("/").length === 2) {
    // `org/repo`
    return `https://github.com/${url}`;
  }

  if (!url.includes("/")) {
    // repo name only
    if (!url.includes("-box")) {
      // check for branch
      if (!url.includes("#")) {
        url = `${url}-box`;
      } else {
        const index = url.indexOf("#");
        url = `${url.substr(0, index)}-box${url.substr(index)}`;
      }
    }
    return `https://github.com/truffle-box/${url}`;
  }
  throw new Error("Box specified in invalid format");
}

function normalizeDestination(destination, working_directory) {
  const path = require("path");
  if (path.isAbsolute(destination)) return destination;
  return path.join(working_directory, destination);
}

function normalizeInput([url, subDir]) {
  // The subDir argument will override paths in the url
  let destination = subDir ? subDir : "";
  let parsedUrl;
  try {
    // attempts to parse url from :path/to/subDir
    parsedUrl = url.match(/(.*):/)[1];
    // handles instance where full url is being passed w/o a path in url
    if (parsedUrl.includes("http") && !parsedUrl.includes("//")) {
      return { url, destination };
    }
    // handles instance where git@ is being passed w/o a path in url
    if (parsedUrl.includes("git") && !parsedUrl.includes("/")) {
      return { url, destination };
    }
  } catch (_) {
    // return url if regex fails (no path specified in url)
    return { url, destination };
  }

  if (destination !== "") return { url, destination };

  try {
    // if a path was specified in the url
    destination = url.match(/:(?!\/)(.*)/)[1]; // enforces relative paths
    // parses again if passed url git@ with path
    if (parsedUrl.includes("git@"))
      destination = destination.match(/:(?!\/)(.*)/)[1];
  } catch (_) {
    throw new Error(
      `${url} not allowed! Please use a relative path (:path/to/subDir)`
    );
  }
  // returns the parsed url & relative path
  return { url: parsedUrl, destination };
}

const command = {
  command: "unbox",
  description: "Download a Truffle Box, a pre-built Truffle project",
  builder: {},
  help: {
    usage: "truffle unbox [<box_name>] [--force]",
    options: [
      {
        option: "<box_name>",
        description:
          "Name of the truffle box. If no box_name is specified, a default " +
          "truffle box will be downloaded."
      },
      {
        option: "--force",
        description:
          "Unbox project in the current directory regardless of its " +
          "state. Be careful, this\n                    will potentially overwrite files " +
          "that exist in the directory."
      }
    ]
  },
  run(options, done) {
    const Config = require("@truffle/config");
    const Box = require("@truffle/box");
<<<<<<< HEAD
=======
    const OS = require("os");
    const fse = require("fs-extra");
>>>>>>> 9a59da57

    const config = Config.default().with({ logger: console });

    let { url, destination } = normalizeInput(options._);
    url = normalizeURL(url);

    const normalizedDestination = normalizeDestination(
      destination,
      config.working_directory
    );

    fse.ensureDirSync(normalizedDestination);

    const unboxOptions = Object.assign({}, options, { logger: config.logger });

<<<<<<< HEAD
    config.events.emit("unbox:start");
=======
    Box.unbox(url, normalizedDestination, unboxOptions)
      .then(({ commands }) => {
        config.logger.log(`\nUnbox successful. Sweet!${OS.EOL}`);

        const commandMessages = formatCommands(commands);
        if (commandMessages.length > 0) config.logger.log(`Commands:${OS.EOL}`);

        commandMessages.forEach(message => config.logger.log(message));
        config.logger.log("");
>>>>>>> 9a59da57

    Box.unbox(url, destination, unboxOptions, config)
      .then(async boxConfig => {
        await config.events.emit("unbox:succeed", { boxConfig });
        done();
      })
      .catch(done);
  }
};

module.exports = command;<|MERGE_RESOLUTION|>--- conflicted
+++ resolved
@@ -101,11 +101,7 @@
   run(options, done) {
     const Config = require("@truffle/config");
     const Box = require("@truffle/box");
-<<<<<<< HEAD
-=======
-    const OS = require("os");
     const fse = require("fs-extra");
->>>>>>> 9a59da57
 
     const config = Config.default().with({ logger: console });
 
@@ -121,19 +117,7 @@
 
     const unboxOptions = Object.assign({}, options, { logger: config.logger });
 
-<<<<<<< HEAD
     config.events.emit("unbox:start");
-=======
-    Box.unbox(url, normalizedDestination, unboxOptions)
-      .then(({ commands }) => {
-        config.logger.log(`\nUnbox successful. Sweet!${OS.EOL}`);
-
-        const commandMessages = formatCommands(commands);
-        if (commandMessages.length > 0) config.logger.log(`Commands:${OS.EOL}`);
-
-        commandMessages.forEach(message => config.logger.log(message));
-        config.logger.log("");
->>>>>>> 9a59da57
 
     Box.unbox(url, destination, unboxOptions, config)
       .then(async boxConfig => {
