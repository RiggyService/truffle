--- conflicted
+++ resolved
@@ -112,18 +112,9 @@
           sources
         );
         //shim the result
-<<<<<<< HEAD
-        const compilationId = `externalFor(${address})Via(${fetcher.fetcherName})`;
-        const newCompilations = Codec.Compilations.Utils.shimArtifacts(
-          contracts,
-          files,
-          compilationId
-=======
         const shimmedCompilations = Codec.Compilations.Utils.shimCompilations(
           compilations,
-          `externalFor(${address})Via(${fetcher.fetcherName})`,
-          true //mark compilations as external Solidity
->>>>>>> bb99915d
+          `externalFor(${address})Via(${fetcher.fetcherName})`
         );
         //add it!
         await this.bugger.addExternalCompilations(shimmedCompilations);
