const ReplManager = require("./repl");
const Command = require("./command");
const provision = require("@truffle/provisioner");
const { Web3Shim } = require("@truffle/interface-adapter");
const contract = require("@truffle/contract");
const vm = require("vm");
const expect = require("@truffle/expect");
const TruffleError = require("@truffle/error");
const fse = require("fs-extra");
const path = require("path");
const EventEmitter = require("events");

const processInput = input => {
  const inputComponents = input.trim().split(" ");
  if (inputComponents.length === 0) return input;

  if (inputComponents[0] === "truffle") {
    return inputComponents.slice(1).join(" ");
  }
  return input.trim();
};

class Console extends EventEmitter {
  constructor(tasks, options) {
    super();
    EventEmitter.call(this);

    expect.options(options, [
      "working_directory",
      "contracts_directory",
      "contracts_build_directory",
      "migrations_directory",
      "networks",
      "network",
      "network_id",
      "provider",
      "resolver",
      "build_directory"
    ]);

    this.options = options;

    this.repl = options.repl || new ReplManager(options);
    this.command = new Command(tasks);

    this.web3 = new Web3Shim({
      config: options,
      provider: options.provider,
      networkType: options.networks[options.network].type
    });

    // Bubble the ReplManager's exit event
    this.repl.on("exit", () => this.emit("exit"));
  }

  async start(callback) {
    if (!this.repl) this.repl = new Repl(this.options);

    // TODO: This should probalby be elsewhere.
    // It's here to ensure the repl manager instance gets
    // passed down to commands.
    this.options.repl = this.repl;
    const config = this.options;

    try {
      let accounts;
      // TODO temp stopgap!
      if (config.networks[config.network].type === "tezos")
        accounts = await this.web3.eth.getAccounts(config);
      else accounts = await this.web3.eth.getAccounts();

      const abstractions = this.provision();

      this.repl.start({
        prompt: "truffle(" + this.options.network + ")> ",
        context: {
          web3: this.web3,
          accounts
        },
        interpreter: this.interpret.bind(this),
        done: callback
      });

      this.resetContractsInConsoleContext(abstractions);
    } catch (error) {
      this.options.logger.log(
        "Unexpected error: Cannot provision contracts while instantiating the console."
      );
      this.options.logger.log(error.stack || error.message || error);
    }
  }

  provision() {
    let files;
    try {
      const unfilteredFiles = fse.readdirSync(
        this.options.contracts_build_directory
      );
      files = unfilteredFiles.filter(file => file.match(".json") !== null);
    } catch (error) {
      // Error reading the build directory? Must mean it doesn't exist or we don't have access to it.
      // Couldn't provision the contracts if we wanted. It's possible we're hiding very rare FS
      // errors, but that's better than showing the user error messages that will be "build folder
      // doesn't exist" 99.9% of the time.
    }

    let jsonBlobs = [];
    files = files || [];

    files.forEach(file => {
      try {
        const body = fse.readFileSync(
          path.join(this.options.contracts_build_directory, file),
          "utf8"
        );
        jsonBlobs.push(JSON.parse(body));
      } catch (error) {
        throw new Error(`Error parsing or reading ${file}: ${error.message}`);
      }
    });

    const abstractions = jsonBlobs.map(json => {
<<<<<<< HEAD
      const abstraction = contract(json, this.options);
=======
      const abstraction = contract(
        json,
        this.options.networks[this.options.network].type
      );
>>>>>>> 0bb676b3
      provision(abstraction, this.options);
      return abstraction;
    });

    this.resetContractsInConsoleContext(abstractions);

    return abstractions;
  }

  resetContractsInConsoleContext(abstractions) {
    abstractions = abstractions || [];

    const contextVars = {};

    abstractions.forEach(abstraction => {
      contextVars[abstraction.contract_name] = abstraction;
    });

    this.repl.setContextVars(contextVars);
  }

  interpret(input, context, filename, callback) {
    const processedInput = processInput(input);
    if (
      this.command.getCommand(processedInput, this.options.noAliases) != null
    ) {
      return this.command.run(processedInput, this.options, error => {
        if (error) {
          // Perform error handling ourselves.
          if (error instanceof TruffleError) {
            console.log(error.message);
          } else {
            // Bubble up all other unexpected errors.
            console.log(error.stack || error.toString());
          }
          return callback();
        }

        // Reprovision after each command as it may change contracts.
        try {
          this.provision();
          callback();
        } catch (error) {
          // Don't pass abstractions to the callback if they're there or else
          // they'll get printed in the repl.
          callback(error);
        }
      });
    }

    // Much of the following code is from here, though spruced up:
    // https://github.com/nfcampos/await-outside

    /*
    - allow whitespace before everything else
    - optionally capture `var|let|const <varname> = `
      - varname only matches if it starts with a-Z or _ or $
        and if contains only those chars or numbers
      - this is overly restrictive but is easier to maintain
    - capture `await <anything that follows it>`
    */
    let includesAwait = /^\s*((?:(?:var|const|let)\s+)?[a-zA-Z_$][0-9a-zA-Z_$]*\s*=\s*)?(\(?\s*await[\s\S]*)/;

    const match = processedInput.match(includesAwait);
    let source = processedInput;
    let assignment = null;

    // If our code includes an await, add special processing to ensure it's evaluated properly.
    if (match) {
      let assign = match[1];
      const expression = match[2];

      const RESULT = "__await_outside_result";

      // Wrap the await inside an async function.
      // Strange indentation keeps column offset correct in stack traces
      source = `(async function() { try { ${
        assign ? `global.${RESULT} =` : "return"
      } (
  ${expression.trim()}
  ); } catch(e) { global.ERROR = e; throw e; } }())`;

      assignment = assign
        ? `${assign.trim()} global.${RESULT}; void delete global.${RESULT};`
        : null;
    }

    const runScript = script => {
      const options = {
        displayErrors: true,
        breakOnSigint: true,
        filename: filename
      };
      return script.runInContext(context, options);
    };

    let script;
    try {
      const options = { displayErrors: true, lineOffset: -1 };
      script = vm.createScript(source, options);
    } catch (error) {
      // If syntax error, or similar, bail.
      return callback(error);
    }

    // Ensure our script returns a promise whether we're using an
    // async function or not. If our script is an async function,
    // this will ensure the console waits until that await is finished.
    Promise.resolve(runScript(script))
      .then(value => {
        // If there's an assignment to run, run that.
        if (assignment) return runScript(vm.createScript(assignment));
        return value;
      })
      .then(value => {
        // All good? Return the value (e.g., eval'd script or assignment)
        callback(null, value);
      })
      .catch(callback);
  }
}

module.exports = Console;<|MERGE_RESOLUTION|>--- conflicted
+++ resolved
@@ -120,14 +120,10 @@
     });
 
     const abstractions = jsonBlobs.map(json => {
-<<<<<<< HEAD
-      const abstraction = contract(json, this.options);
-=======
       const abstraction = contract(
         json,
         this.options.networks[this.options.network].type
       );
->>>>>>> 0bb676b3
       provision(abstraction, this.options);
       return abstraction;
     });
