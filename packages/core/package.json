{
  "name": "@truffle/core",
  "description": "Core code for Truffle command line tool",
  "author": "consensys.net",
  "homepage": "https://github.com/trufflesuite/truffle#readme",
  "repository": "https://github.com/trufflesuite/truffle/tree/master/packages/core",
  "bugs": {
    "url": "https://github.com/trufflesuite/truffle/issues"
  },
<<<<<<< HEAD
  "version": "5.1.5-alphaTez.0",
=======
  "version": "5.1.4",
>>>>>>> 99add8f5
  "bin": {
    "truffle": "./cli.js",
    "truffle-exec": "./exec.js"
  },
  "scripts": {
    "test": "mocha ./test/** ./test/**/*"
  },
  "dependencies": {
<<<<<<< HEAD
    "@truffle/artifactor": "^4.0.42-alphaTez.0",
    "@truffle/box": "^1.0.49-alphaTez.0",
    "@truffle/codec": "^0.2.2-alphaTez.0",
    "@truffle/compile-solidity": "^4.2.15-alphaTez.0",
    "@truffle/config": "^1.2.9-alphaTez.0",
    "@truffle/contract": "^4.1.3-alphaTez.0",
    "@truffle/contract-sources": "^0.2.3-alphaTez.0",
    "@truffle/debug-utils": "^2.1.2-alphaTez.0",
    "@truffle/debugger": "^6.1.2-alphaTez.0",
    "@truffle/deployer": "^3.1.3-alphaTez.0",
    "@truffle/environment": "^0.1.23-alphaTez.0",
    "@truffle/error": "^0.0.12-alphaTez.0",
    "@truffle/expect": "^0.0.16-alphaTez.0",
    "@truffle/interface-adapter": "^0.4.2-alphaTez.0",
    "@truffle/migrate": "^3.1.3-alphaTez.0",
    "@truffle/provider": "^0.2.5-alphaTez.0",
    "@truffle/provisioner": "^0.2.3-alphaTez.0",
    "@truffle/require": "^2.0.31-alphaTez.0",
    "@truffle/resolver": "^5.1.3-alphaTez.0",
    "@truffle/workflow-compile": "^2.1.16-alphaTez.0",
=======
    "@truffle/artifactor": "^4.0.41",
    "@truffle/box": "^1.0.48",
    "@truffle/codec": "^0.3.0",
    "@truffle/compile-solidity": "^4.2.14",
    "@truffle/config": "^1.2.8",
    "@truffle/contract": "^4.1.2",
    "@truffle/contract-sources": "^0.1.7",
    "@truffle/debug-utils": "^2.1.1",
    "@truffle/debugger": "^6.1.1",
    "@truffle/deployer": "^3.1.2",
    "@truffle/environment": "^0.1.22",
    "@truffle/error": "^0.0.8",
    "@truffle/expect": "^0.0.13",
    "@truffle/interface-adapter": "^0.4.1",
    "@truffle/migrate": "^3.1.2",
    "@truffle/provider": "^0.2.4",
    "@truffle/provisioner": "^0.2.0",
    "@truffle/require": "^2.0.30",
    "@truffle/resolver": "^5.0.23",
    "@truffle/workflow-compile": "^2.1.15",
>>>>>>> 99add8f5
    "app-module-path": "^2.2.0",
    "async": "2.6.1",
    "bip39": "^2.2.0",
    "chai": "4.2.0",
    "colors": "^1.1.2",
    "command-exists": "^1.2.8",
    "configstore": "^4.0.0",
    "cpr": "^3.0.1",
    "debug": "^4.1.0",
    "del": "^2.2.0",
    "ethereumjs-wallet": "^0.6.2",
    "ethpm": "0.0.16",
    "ethpm-registry": "0.1.0-next.3",
    "fs-extra": "6.0.1",
    "ganache-core": "2.8.0",
    "glob": "^7.1.4",
    "hdkey": "^1.1.0",
    "mkdirp": "^0.5.1",
    "mocha": "5.2.0",
    "node-emoji": "^1.8.1",
    "node-ipc": "^9.1.1",
    "original-require": "1.0.1",
    "safe-eval": "^0.4.1",
    "sane": "^4.0.2",
    "source-map-support": "^0.5.3",
    "spawn-args": "^0.1.0",
    "temp": "^0.8.3",
    "universal-analytics": "^0.4.17",
    "web3": "1.2.1",
    "web3-utils": "1.2.1",
    "xregexp": "^4.2.4",
    "yargs": "^8.0.2"
  },
  "devDependencies": {
<<<<<<< HEAD
    "@truffle/blockchain-utils": "^0.0.18-alphaTez.0",
=======
    "@truffle/blockchain-utils": "^0.0.17",
>>>>>>> 99add8f5
    "glob": "^7.1.2",
    "memorystream": "^0.3.1"
  },
  "publishConfig": {
    "access": "public"
  },
  "authors": [
    {
      "name": "Tim Coulter",
      "email": "tim@trufflesuite.com",
      "url": "https://github.com/tcoulter"
    }
  ],
  "namespace": "consensys"
}<|MERGE_RESOLUTION|>--- conflicted
+++ resolved
@@ -7,11 +7,7 @@
   "bugs": {
     "url": "https://github.com/trufflesuite/truffle/issues"
   },
-<<<<<<< HEAD
   "version": "5.1.5-alphaTez.0",
-=======
-  "version": "5.1.4",
->>>>>>> 99add8f5
   "bin": {
     "truffle": "./cli.js",
     "truffle-exec": "./exec.js"
@@ -20,10 +16,9 @@
     "test": "mocha ./test/** ./test/**/*"
   },
   "dependencies": {
-<<<<<<< HEAD
     "@truffle/artifactor": "^4.0.42-alphaTez.0",
     "@truffle/box": "^1.0.49-alphaTez.0",
-    "@truffle/codec": "^0.2.2-alphaTez.0",
+    "@truffle/codec": "^0.3.0",
     "@truffle/compile-solidity": "^4.2.15-alphaTez.0",
     "@truffle/config": "^1.2.9-alphaTez.0",
     "@truffle/contract": "^4.1.3-alphaTez.0",
@@ -41,28 +36,6 @@
     "@truffle/require": "^2.0.31-alphaTez.0",
     "@truffle/resolver": "^5.1.3-alphaTez.0",
     "@truffle/workflow-compile": "^2.1.16-alphaTez.0",
-=======
-    "@truffle/artifactor": "^4.0.41",
-    "@truffle/box": "^1.0.48",
-    "@truffle/codec": "^0.3.0",
-    "@truffle/compile-solidity": "^4.2.14",
-    "@truffle/config": "^1.2.8",
-    "@truffle/contract": "^4.1.2",
-    "@truffle/contract-sources": "^0.1.7",
-    "@truffle/debug-utils": "^2.1.1",
-    "@truffle/debugger": "^6.1.1",
-    "@truffle/deployer": "^3.1.2",
-    "@truffle/environment": "^0.1.22",
-    "@truffle/error": "^0.0.8",
-    "@truffle/expect": "^0.0.13",
-    "@truffle/interface-adapter": "^0.4.1",
-    "@truffle/migrate": "^3.1.2",
-    "@truffle/provider": "^0.2.4",
-    "@truffle/provisioner": "^0.2.0",
-    "@truffle/require": "^2.0.30",
-    "@truffle/resolver": "^5.0.23",
-    "@truffle/workflow-compile": "^2.1.15",
->>>>>>> 99add8f5
     "app-module-path": "^2.2.0",
     "async": "2.6.1",
     "bip39": "^2.2.0",
@@ -97,11 +70,7 @@
     "yargs": "^8.0.2"
   },
   "devDependencies": {
-<<<<<<< HEAD
     "@truffle/blockchain-utils": "^0.0.18-alphaTez.0",
-=======
-    "@truffle/blockchain-utils": "^0.0.17",
->>>>>>> 99add8f5
     "glob": "^7.1.2",
     "memorystream": "^0.3.1"
   },
