--- conflicted
+++ resolved
@@ -39,13 +39,9 @@
     "@truffle/require": "^2.0.58",
     "@truffle/resolver": "^7.0.3",
     "@truffle/source-fetcher": "^0.3.4",
-<<<<<<< HEAD
-    "@truffle/workflow-compile": "^3.2.1",
     "@truffle/ethpm-v1": "^1.0.0",
     "@truffle/ethpm-v3": "^3.0.0",
-=======
     "@truffle/workflow-compile": "^3.2.2",
->>>>>>> e76bcb25
     "app-module-path": "^2.2.0",
     "chai": "^4.2.0",
     "colors": "^1.4.0",
