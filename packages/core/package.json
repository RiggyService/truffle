{
  "name": "@truffle/core",
  "description": "Core code for Truffle command line tool",
  "author": "consensys.net",
  "homepage": "https://github.com/trufflesuite/truffle#readme",
  "repository": "https://github.com/trufflesuite/truffle/tree/master/packages/core",
  "bugs": {
    "url": "https://github.com/trufflesuite/truffle/issues"
  },
  "version": "5.1.64",
  "bin": {
    "truffle": "./cli.js",
    "truffle-exec": "./exec.js"
  },
  "scripts": {
    "prepare": "exit 0",
    "test": "mocha ./test/** ./test/**/*"
  },
  "dependencies": {
    "@truffle/artifactor": "^4.0.94",
    "@truffle/box": "^2.1.5",
    "@truffle/codec": "^0.9.5",
    "@truffle/compile-solidity": "^5.1.8",
    "@truffle/config": "^1.2.34",
    "@truffle/contract": "^4.3.6",
    "@truffle/contract-sources": "^0.1.10",
    "@truffle/debug-utils": "^5.0.9",
    "@truffle/debugger": "^8.0.11",
    "@truffle/decoder": "^4.4.20",
    "@truffle/deployer": "^3.2.10",
    "@truffle/environment": "^0.2.43",
    "@truffle/error": "^0.0.11",
    "@truffle/expect": "^0.0.15",
    "@truffle/interface-adapter": "^0.4.18",
<<<<<<< HEAD
    "@truffle/migrate": "^3.2.9",
    "@truffle/plugins": "^0.1.0",
=======
    "@truffle/migrate": "^3.2.10",
>>>>>>> 84da115c
    "@truffle/provider": "^0.2.25",
    "@truffle/provisioner": "^0.2.12",
    "@truffle/require": "^2.0.57",
    "@truffle/resolver": "^7.0.0",
    "@truffle/source-fetcher": "^0.3.2",
    "@truffle/workflow-compile": "^3.1.8",
    "app-module-path": "^2.2.0",
    "chai": "4.2.0",
    "colors": "^1.1.2",
    "command-exists": "^1.2.8",
    "configstore": "^4.0.0",
    "cpr": "^3.0.1",
    "debug": "^4.1.0",
    "del": "^2.2.0",
    "ethereum-cryptography": "^0.1.3",
    "ethereumjs-wallet": "^1.0.1",
    "ethpm": "0.0.19",
    "ethpm-registry": "0.1.0-next.3",
    "fs-extra": "^8.1.0",
    "ganache-core": "2.13.0",
    "get-port": "^5.1.1",
    "glob": "^7.1.4",
    "hdkey": "^1.1.0",
    "js-interpreter": "2.2.0",
    "mocha": "8.1.2",
    "node-emoji": "^1.8.1",
    "node-ipc": "^9.1.1",
    "ora": "^3.4.0",
    "original-require": "1.0.1",
    "sane": "^4.0.2",
    "semver": "^6.3.0",
    "source-map-support": "^0.5.19",
    "spawn-args": "^0.1.0",
    "tmp": "^0.2.1",
    "universal-analytics": "^0.4.17",
    "web3": "1.2.9",
    "web3-utils": "1.2.9",
    "xregexp": "^4.2.4",
    "yargs": "^8.0.2"
  },
  "devDependencies": {
    "@truffle/blockchain-utils": "^0.0.25",
    "memorystream": "^0.3.1"
  },
  "publishConfig": {
    "access": "public"
  },
  "authors": [
    {
      "name": "Tim Coulter",
      "email": "tim@trufflesuite.com",
      "url": "https://github.com/tcoulter"
    }
  ],
  "namespace": "consensys"
}<|MERGE_RESOLUTION|>--- conflicted
+++ resolved
@@ -32,12 +32,8 @@
     "@truffle/error": "^0.0.11",
     "@truffle/expect": "^0.0.15",
     "@truffle/interface-adapter": "^0.4.18",
-<<<<<<< HEAD
-    "@truffle/migrate": "^3.2.9",
+    "@truffle/migrate": "^3.2.10",
     "@truffle/plugins": "^0.1.0",
-=======
-    "@truffle/migrate": "^3.2.10",
->>>>>>> 84da115c
     "@truffle/provider": "^0.2.25",
     "@truffle/provisioner": "^0.2.12",
     "@truffle/require": "^2.0.57",
