--- conflicted
+++ resolved
@@ -95,13 +95,8 @@
 
 type Compilation {
   compiler: Compiler!
-<<<<<<< HEAD
   contracts: [Contract!]
-  sources: Sources!
-=======
-  contractTypes: ContractTypes!
   sources: [Source]!
->>>>>>> 497360b6
 }
 
 type Compiler {
