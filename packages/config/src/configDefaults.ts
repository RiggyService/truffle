--- conflicted
+++ resolved
@@ -294,24 +294,10 @@
         options.verboseRpc = configObject.verboseRpc;
         options.events = configObject.events;
 
-<<<<<<< HEAD
-        // @ts-ignore
-        if (!global.__provider) {
-          console.log("No memo provider");
-=======
         if (!provider) {
->>>>>>> 358b9dd6
           provider = Provider.create(options);
         }
-<<<<<<< HEAD
-        // @ts-ignore
-        return global.__provider;
-
-        //console.log(new Error("new error").stack);
-        //return Provider.create(options);
-=======
         return provider;
->>>>>>> 358b9dd6
       },
       set() {
         throw new Error(
