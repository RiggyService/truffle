import * as path from "path";
import Provider from "@truffle/provider";
import TruffleConfig from "./";

<<<<<<< HEAD
// @ts-ignore
global.__provider = null;
let counter = 0;
=======
let provider: any = null;

export const resetProvider = () => {
  provider = null;
};
>>>>>>> 31aa7b46

export const getInitialConfig = ({
  truffleDirectory,
  workingDirectory,
  network
}: {
  truffleDirectory?: string;
  workingDirectory?: string;
  network?: string;
}) => {
  const truffle_directory =
    truffleDirectory || path.resolve(path.join(__dirname, "../"));
  const working_directory = workingDirectory || process.cwd();

  return {
    truffle_directory,
    working_directory,
    network,
    networks: {
      dashboard: {
        network_id: "*",
        networkCheckTimeout: 120000,
        url: "http://localhost:24012/rpc",
        skipDryRun: true
      }
    },
    verboseRpc: false,
    gas: null,
    gasPrice: null,
    maxFeePerGas: null,
    maxPriorityFeePerGas: null,
    type: undefined, //don't use null here!
    from: null,
    confirmations: 0,
    timeoutBlocks: 0,
    production: false,
    skipDryRun: false,
    build: null,
    resolver: null,
    artifactor: null,
    quiet: false,
    dashboard: {
      host: "localhost",
      port: 24012,
      verbose: false
    },
    ethpm: {
      ipfs_host: "ipfs.infura.io",
      ipfs_protocol: "https",
      registry: "0x8011df4830b4f696cd81393997e5371b93338878",
      install_provider_uri:
        "https://ropsten.infura.io/v3/26e88e46be924823983710becd929f36"
    },
    ens: {
      enabled: false,
      registryAddress: null
    },
    mocha: {
      bail: false,
      grep: null
    },
    compilers: {
      solc: {
        settings: {
          //Note: The default solc version is *not* set here!
          //It's set in compilerSupplier/index.js in compile-solidity
          optimizer: {
            enabled: false,
            runs: 200
          },
          remappings: []
        }
      },
      vyper: {
        settings: {}
      }
    },
    console: {
      require: null
    },
    logger: console
  };
};

export const configProps = ({
  configObject
}: {
  configObject: TruffleConfig;
}) => {
  const resolveDirectory = (value: string): string =>
    path.resolve(configObject.working_directory, value);

  return {
    // These are already set.
    truffle_directory() {},
    working_directory() {},
    network() {},
    networks() {},
    verboseRpc() {},
    build() {},
    resolver() {},
    artifactor() {},
    dashboard() {},
    ethpm() {},
    logger() {},
    compilers() {},
    ens() {},
    console() {},
    mocha() {},
    quiet() {},

    build_directory: {
      default: () => path.join(configObject.working_directory, "build"),
      transform: resolveDirectory
    },
    contracts_directory: {
      default: () => path.join(configObject.working_directory, "contracts"),
      transform: resolveDirectory
    },
    contracts_build_directory: {
      default: () => path.join(configObject.build_directory, "contracts"),
      transform: resolveDirectory
    },
    migrations_directory: {
      default: () => path.join(configObject.working_directory, "migrations"),
      transform: resolveDirectory
    },
    migrations_file_extension_regexp() {
      return /^\.(js|es6?)$/;
    },
    test_directory: {
      default: () => path.join(configObject.working_directory, "test"),
      transform: resolveDirectory
    },
    test_file_extension_regexp() {
      return /.*\.(js|ts|es|es6|jsx|sol)$/;
    },
    example_project_directory: {
      default: () => path.join(configObject.truffle_directory, "example"),
      transform: resolveDirectory
    },
    network_id: {
      get() {
        try {
          return configObject.network_config.network_id;
        } catch (e) {
          return null;
        }
      },
      set() {
        throw new Error(
          "Do not set config.network_id. Instead, set config.networks and then config.networks[<network name>].network_id"
        );
      }
    },
    network_config: {
      get() {
        const network = configObject.network;

        if (network === null || network === undefined) {
          throw new Error("Network not set. Cannot determine network to use.");
        }

        let config = configObject.networks[network];

        if (config === null || config === undefined) {
          config = {};
        }

        if (network === "dashboard") {
          const { host: configuredHost, port } = configObject.dashboard;
          const host =
            configuredHost === "0.0.0.0" ? "localhost" : configuredHost;

          const userOverrides = config;

          config = {
            network_id: "*",
            networkCheckTimeout: 120000,
            ...userOverrides,
            url: `http://${host}:${port}/rpc`,
            skipDryRun: true
          };
        }

        return config;
      },
      set() {
        throw new Error(
          "Don't set config.network_config. Instead, set config.networks with the desired values."
        );
      }
    },
    from: {
      get() {
        try {
          return configObject.network_config.from;
        } catch (e) {
          return null;
        }
      },
      set() {
        throw new Error(
          "Don't set config.from directly. Instead, set config.networks and then config.networks[<network name>].from"
        );
      }
    },
    gas: {
      get() {
        try {
          return configObject.network_config.gas;
        } catch (e) {
          return null;
        }
      },
      set() {
        throw new Error(
          "Don't set config.gas directly. Instead, set config.networks and then config.networks[<network name>].gas"
        );
      }
    },
    gasPrice: {
      get() {
        try {
          return configObject.network_config.gasPrice;
        } catch (e) {
          return null;
        }
      },
      set() {
        throw new Error(
          "Don't set config.gasPrice directly. Instead, set config.networks and then config.networks[<network name>].gasPrice"
        );
      }
    },
    maxFeePerGas: {
      get() {
        try {
          return configObject.network_config.maxFeePerGas;
        } catch (e) {
          return null;
        }
      },
      set() {
        throw new Error(
          "Don't set config.maxFeePerGas directly. Instead, set config.networks and then config.networks[<network name>].maxFeePerGas"
        );
      }
    },
    maxPriorityFeePerGas: {
      get() {
        try {
          return configObject.network_config.maxPriorityFeePerGas;
        } catch (e) {
          return null;
        }
      },
      set() {
        throw new Error(
          "Don't set config.maxPriorityFeePerGas directly. Instead, set config.networks and then config.networks[<network name>].maxPriorityFeePerGas"
        );
      }
    },
    type: {
      get() {
        try {
          return configObject.network_config.type;
        } catch (e) {
          return null;
        }
      },
      set() {
        throw new Error(
          "Don't set config.type directly. Instead, set config.networks and then config.networks[<network name>].type"
        );
      }
    },
    provider: {
      get() {
        if (!configObject.network) {
          return null;
        }

        const options = configObject.network_config;
        options.verboseRpc = configObject.verboseRpc;
        options.events = configObject.events;

        // @ts-ignore
        if (!global.__provider) {
          console.log("No memo provider");
<<<<<<< HEAD
          // @ts-ignore
          global.__provider = Provider.create(options);
=======
          provider = Provider.create(options);
        } else {
          console.log("Using memo provider");
>>>>>>> 31aa7b46
        }
        // @ts-ignore
        return global.__provider;

        //console.log(new Error("new error").stack);
        //return Provider.create(options);
      },
      set() {
        throw new Error(
          "Don't set config.provider directly. Instead, set config.networks and then set config.networks[<network name>].provider"
        );
      }
    },
    confirmations: {
      get() {
        try {
          return configObject.network_config.confirmations;
        } catch (e) {
          return 0;
        }
      },
      set() {
        throw new Error(
          "Don't set config.confirmations directly. Instead, set config.networks and then config.networks[<network name>].confirmations"
        );
      }
    },
    production: {
      get() {
        try {
          return configObject.network_config.production;
        } catch (e) {
          return false;
        }
      },
      set() {
        throw new Error(
          "Don't set config.production directly. Instead, set config.networks and then config.networks[<network name>].production"
        );
      }
    },
    timeoutBlocks: {
      get() {
        try {
          return configObject.network_config.timeoutBlocks;
        } catch (e) {
          return 0;
        }
      },
      set() {
        throw new Error(
          "Don't set config.timeoutBlocks directly. Instead, set config.networks and then config.networks[<network name>].timeoutBlocks"
        );
      }
    }
  };
};<|MERGE_RESOLUTION|>--- conflicted
+++ resolved
@@ -2,17 +2,11 @@
 import Provider from "@truffle/provider";
 import TruffleConfig from "./";
 
-<<<<<<< HEAD
-// @ts-ignore
-global.__provider = null;
-let counter = 0;
-=======
 let provider: any = null;
 
 export const resetProvider = () => {
   provider = null;
 };
->>>>>>> 31aa7b46
 
 export const getInitialConfig = ({
   truffleDirectory,
@@ -303,14 +297,9 @@
         // @ts-ignore
         if (!global.__provider) {
           console.log("No memo provider");
-<<<<<<< HEAD
-          // @ts-ignore
-          global.__provider = Provider.create(options);
-=======
           provider = Provider.create(options);
         } else {
           console.log("Using memo provider");
->>>>>>> 31aa7b46
         }
         // @ts-ignore
         return global.__provider;
