--- conflicted
+++ resolved
@@ -16,239 +16,7 @@
     this._deepCopy = ["compilers"];
     this._values = _values({ truffleDirectory, workingDirectory, network });
 
-<<<<<<< HEAD
-    this._values = {
-      truffle_directory:
-        truffle_directory || path.resolve(path.join(__dirname, "../")),
-      working_directory: working_directory || process.cwd(),
-      network,
-      networks: {},
-      verboseRpc: false,
-      gas: null,
-      gasPrice: null,
-      from: null,
-      confirmations: 0,
-      timeoutBlocks: 0,
-      production: false,
-      skipDryRun: false,
-      build: null,
-      resolver: null,
-      artifactor: null,
-      ethpm: {
-        ipfs_host: "ipfs.infura.io",
-        ipfs_protocol: "https",
-        registry: "0x8011df4830b4f696cd81393997e5371b93338878",
-        install_provider_uri: "https://ropsten.infura.io/truffle"
-      },
-      compilers: {
-        solc: {
-          settings: {
-            optimizer: {
-              enabled: false,
-              runs: 200
-            },
-            remappings: []
-          }
-        },
-        vyper: {}
-      },
-      logger: {
-        log() {}
-      }
-    };
-
-    const resolveDirectory = value =>
-      path.resolve(this.working_directory, value);
-
-    const props = {
-      // These are already set.
-      truffle_directory() {},
-      working_directory() {},
-      network() {},
-      networks() {},
-      verboseRpc() {},
-      build() {},
-      resolver() {},
-      artifactor() {},
-      ethpm() {},
-      logger() {},
-      compilers() {},
-
-      build_directory: {
-        default: () => path.join(this.working_directory, "build"),
-        transform: resolveDirectory
-      },
-      contracts_directory: {
-        default: () => path.join(this.working_directory, "contracts"),
-        transform: resolveDirectory
-      },
-      contracts_build_directory: {
-        default: () => path.join(this.build_directory, "contracts"),
-        transform: resolveDirectory
-      },
-      migrations_directory: {
-        default: () => path.join(this.working_directory, "migrations"),
-        transform: resolveDirectory
-      },
-      migrations_file_extension_regexp() {
-        return /^\.(js|es6?)$/;
-      },
-      test_directory: {
-        default: () => path.join(this.working_directory, "test"),
-        transform: resolveDirectory
-      },
-      test_file_extension_regexp() {
-        return /.*\.(js|ts|es|es6|jsx|sol)$/;
-      },
-      example_project_directory: {
-        default: () => path.join(this.truffle_directory, "example"),
-        transform: resolveDirectory
-      },
-      network_id: {
-        get() {
-          try {
-            return this.network_config.network_id;
-          } catch (e) {
-            return null;
-          }
-        },
-        set() {
-          throw new Error(
-            "Do not set config.network_id. Instead, set config.networks and then config.networks[<network name>].network_id"
-          );
-        }
-      },
-      network_config: {
-        get() {
-          const network = this.network;
-
-          if (network === null || network === undefined) {
-            throw new Error(
-              "Network not set. Cannot determine network to use."
-            );
-          }
-
-          let conf = this.networks[network];
-
-          if (conf === null || conf === undefined) {
-            config = {};
-          }
-
-          conf = _.extend({}, default_tx_values, conf);
-
-          return conf;
-        },
-        set() {
-          throw new Error(
-            "Don't set config.network_config. Instead, set config.networks with the desired values."
-          );
-        }
-      },
-      from: {
-        get() {
-          try {
-            return this.network_config.from;
-          } catch (e) {
-            return default_tx_values.from;
-          }
-        },
-        set() {
-          throw new Error(
-            "Don't set config.from directly. Instead, set config.networks and then config.networks[<network name>].from"
-          );
-        }
-      },
-      gas: {
-        get() {
-          try {
-            return this.network_config.gas;
-          } catch (e) {
-            return default_tx_values.gas;
-          }
-        },
-        set() {
-          throw new Error(
-            "Don't set config.gas directly. Instead, set config.networks and then config.networks[<network name>].gas"
-          );
-        }
-      },
-      gasPrice: {
-        get() {
-          try {
-            return this.network_config.gasPrice;
-          } catch (e) {
-            return default_tx_values.gasPrice;
-          }
-        },
-        set() {
-          throw new Error(
-            "Don't set config.gasPrice directly. Instead, set config.networks and then config.networks[<network name>].gasPrice"
-          );
-        }
-      },
-      provider: {
-        get() {
-          if (!this.network) {
-            return null;
-          }
-
-          const options = this.network_config;
-          options.verboseRpc = this.verboseRpc;
-
-          return Provider.create(options);
-        },
-        set() {
-          throw new Error(
-            "Don't set config.provider directly. Instead, set config.networks and then set config.networks[<network name>].provider"
-          );
-        }
-      },
-      confirmations: {
-        get() {
-          try {
-            return this.network_config.confirmations;
-          } catch (e) {
-            return 0;
-          }
-        },
-        set() {
-          throw new Error(
-            "Don't set config.confirmations directly. Instead, set config.networks and then config.networks[<network name>].confirmations"
-          );
-        }
-      },
-      production: {
-        get() {
-          try {
-            return this.network_config.production;
-          } catch (e) {
-            return false;
-          }
-        },
-        set() {
-          throw new Error(
-            "Don't set config.production directly. Instead, set config.networks and then config.networks[<network name>].production"
-          );
-        }
-      },
-      timeoutBlocks: {
-        get() {
-          try {
-            return this.network_config.timeoutBlocks;
-          } catch (e) {
-            return 0;
-          }
-        },
-        set() {
-          throw new Error(
-            "Don't set config.timeoutBlocks directly. Instead, set config.networks and then config.networks[<network name>].timeoutBlocks"
-          );
-        }
-      }
-    };
-=======
     const props = configProps({ configObject: this });
->>>>>>> bc9c4c33
 
     Object.keys(props).forEach(prop => {
       this.addProp(prop, props[prop]);
