--- conflicted
+++ resolved
@@ -1,15 +1,9 @@
 import { Storage } from "./storage";
 
 export type TruffleDBConfig = {
-<<<<<<< HEAD
-  databaseName: string;
-  databaseEngine: string;
-  databaseDirectory: string;
-=======
   databaseName?: string;
   databaseEngine?: string;
   databaseDirectory?: string;
->>>>>>> e662d072
   modelDirectories?: string[];
 };
 
