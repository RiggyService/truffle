{
  "name": "@truffle/resolver",
  "description": "Resolve contract dependencies given multiple configurable dependency sources",
  "license": "MIT",
  "author": "Tim Coulter <tim@trufflesuite.com>",
  "homepage": "https://github.com/trufflesuite/truffle/tree/master/packages/resolver#readme",
  "repository": "https://github.com/trufflesuite/truffle/tree/master/packages/resolver",
  "bugs": {
    "url": "https://github.com/trufflesuite/truffle/issues"
  },
  "version": "6.0.25",
  "main": "dist/lib/index.js",
  "files": [
    "dist",
    "solidity"
  ],
  "scripts": {
    "build": "tsc",
    "prepare": "yarn build",
    "test": "mocha -r ts-node/register test/*.ts"
  },
  "types": "dist/lib/index.d.ts",
  "dependencies": {
    "@truffle/contract": "^4.2.28",
    "@truffle/contract-sources": "^0.1.8",
    "@truffle/expect": "^0.0.15",
<<<<<<< HEAD
    "@truffle/provisioner": "^0.2.9",
    "abi-to-sol": "^0.2.0",
=======
    "@truffle/provisioner": "^0.2.10",
>>>>>>> 4e07de9f
    "debug": "^4.1.1",
    "detect-installed": "^2.0.4",
    "get-installed-path": "^4.0.8",
    "glob": "^7.1.6",
    "source-map-support": "^0.5.19",
    "supports-color": "^7.1.0"
  },
  "peerDependencies": {
    "@truffle/contract": "^4.0.13"
  },
  "devDependencies": {
    "@types/node": "^13.11.1",
    "@types/sinon": "^9.0.0",
    "mocha": "8.1.2",
    "sinon": "9.0.2",
    "ts-node": "8.10.2",
    "typescript": "3.9.6"
  },
  "keywords": [
    "dependencies",
    "ethereum",
    "resolver",
    "truffle"
  ],
  "publishConfig": {
    "access": "public"
  },
  "gitHead": "6b84be7849142588ef2e3224d8a9d7c2ceeb6e4a"
}<|MERGE_RESOLUTION|>--- conflicted
+++ resolved
@@ -24,12 +24,8 @@
     "@truffle/contract": "^4.2.28",
     "@truffle/contract-sources": "^0.1.8",
     "@truffle/expect": "^0.0.15",
-<<<<<<< HEAD
-    "@truffle/provisioner": "^0.2.9",
+    "@truffle/provisioner": "^0.2.10",
     "abi-to-sol": "^0.2.0",
-=======
-    "@truffle/provisioner": "^0.2.10",
->>>>>>> 4e07de9f
     "debug": "^4.1.1",
     "detect-installed": "^2.0.4",
     "get-installed-path": "^4.0.8",
