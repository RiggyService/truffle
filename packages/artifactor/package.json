{
  "private": false,
  "name": "@truffle/artifactor",
  "description": "A contract packager for Ethereum and Javascript",
  "license": "MIT",
  "author": "Tim Coulter",
  "repository": "https://github.com/trufflesuite/truffle/tree/master/packages/artifactor",
  "version": "4.0.37",
  "main": "dist/index.js",
  "scripts": {
    "build": "tsc",
    "prepare": "yarn build",
    "test": "mocha"
  },
  "dependencies": {
<<<<<<< HEAD
    "@truffle/contract-schema": "^3.1.1-alphaTez.0",
=======
    "@truffle/contract-schema": "^3.0.17",
>>>>>>> 18f422dc
    "fs-extra": "6.0.1",
    "lodash": "^4.17.13"
  },
  "devDependencies": {
<<<<<<< HEAD
    "@truffle/contract": "^4.1.1-alphaTez.0",
=======
    "@truffle/contract": "^4.0.38",
>>>>>>> 18f422dc
    "@types/fs-extra": "^8.0.0",
    "@types/node": "^12.6.2",
    "chai": "4.2.0",
    "debug": "^4.1.1",
    "ganache-core": "2.7.0",
    "mocha": "5.2.0",
    "require-nocache": "^1.0.0",
    "temp": "^0.8.3",
    "ts-node": "^8.3.0",
    "typescript": "^3.6.3",
    "web3": "1.2.1"
  },
  "publishConfig": {
    "access": "public"
  }
}<|MERGE_RESOLUTION|>--- conflicted
+++ resolved
@@ -13,20 +13,12 @@
     "test": "mocha"
   },
   "dependencies": {
-<<<<<<< HEAD
     "@truffle/contract-schema": "^3.1.1-alphaTez.0",
-=======
-    "@truffle/contract-schema": "^3.0.17",
->>>>>>> 18f422dc
     "fs-extra": "6.0.1",
     "lodash": "^4.17.13"
   },
   "devDependencies": {
-<<<<<<< HEAD
     "@truffle/contract": "^4.1.1-alphaTez.0",
-=======
-    "@truffle/contract": "^4.0.38",
->>>>>>> 18f422dc
     "@types/fs-extra": "^8.0.0",
     "@types/node": "^12.6.2",
     "chai": "4.2.0",
