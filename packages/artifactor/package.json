--- conflicted
+++ resolved
@@ -5,11 +5,7 @@
   "license": "MIT",
   "author": "Tim Coulter",
   "repository": "https://github.com/trufflesuite/truffle/tree/master/packages/artifactor",
-<<<<<<< HEAD
-  "version": "4.0.45-alphaTez.3",
-=======
   "version": "4.0.44",
->>>>>>> 7c19713c
   "main": "dist/index.js",
   "scripts": {
     "build": "tsc",
@@ -17,20 +13,12 @@
     "test": "mocha"
   },
   "dependencies": {
-<<<<<<< HEAD
-    "@truffle/contract-schema": "^3.1.6-alphaTez.3",
-=======
     "@truffle/contract-schema": "^3.0.21",
->>>>>>> 7c19713c
     "fs-extra": "6.0.1",
     "lodash": "^4.17.13"
   },
   "devDependencies": {
-<<<<<<< HEAD
-    "@truffle/contract": "^4.2.2-alphaTez.3",
-=======
     "@truffle/contract": "^4.1.5",
->>>>>>> 7c19713c
     "@types/fs-extra": "^8.0.0",
     "@types/lodash": "^4.14.148",
     "@types/node": "^12.6.2",
