{
  "private": false,
  "name": "@truffle/artifactor",
  "description": "A contract packager for Ethereum and Javascript",
  "license": "MIT",
  "author": "Tim Coulter",
  "repository": "https://github.com/trufflesuite/truffle/tree/master/packages/artifactor",
<<<<<<< HEAD
  "version": "4.1.0-tezos.2",
=======
  "version": "4.0.54",
>>>>>>> a4ab24fe
  "main": "dist/index.js",
  "scripts": {
    "build": "tsc",
    "prepare": "yarn build",
    "test": "mocha"
  },
  "dependencies": {
<<<<<<< HEAD
    "@truffle/contract-schema": "^3.1.0-tezos.0",
    "fs-extra": "6.0.1",
    "lodash": "^4.17.13"
  },
  "devDependencies": {
    "@truffle/contract": "^4.2.0-tezos.2",
    "@types/fs-extra": "^8.0.0",
    "@types/lodash": "^4.14.148",
=======
    "@truffle/contract-schema": "^3.0.23",
    "fs-extra": "^8.1.0",
    "lodash.assign": "^4.2.0",
    "lodash.merge": "^4.6.2",
    "source-map-support": "^0.5.16"
  },
  "devDependencies": {
    "@truffle/contract": "^4.1.15",
    "@types/fs-extra": "^8.1.0",
    "@types/lodash.assign": "^4.2.6",
    "@types/lodash.merge": "^4.6.6",
>>>>>>> a4ab24fe
    "@types/node": "^12.6.2",
    "chai": "4.2.0",
    "debug": "^4.1.1",
    "ganache-core": "2.10.2",
    "mocha": "5.2.0",
    "require-nocache": "^1.0.0",
    "temp": "^0.8.3",
    "ts-node": "^8.3.0",
    "typescript": "^3.6.3",
    "web3": "1.2.1"
  },
  "publishConfig": {
    "access": "public"
  }
}<|MERGE_RESOLUTION|>--- conflicted
+++ resolved
@@ -5,11 +5,7 @@
   "license": "MIT",
   "author": "Tim Coulter",
   "repository": "https://github.com/trufflesuite/truffle/tree/master/packages/artifactor",
-<<<<<<< HEAD
   "version": "4.1.0-tezos.2",
-=======
-  "version": "4.0.54",
->>>>>>> a4ab24fe
   "main": "dist/index.js",
   "scripts": {
     "build": "tsc",
@@ -17,28 +13,17 @@
     "test": "mocha"
   },
   "dependencies": {
-<<<<<<< HEAD
     "@truffle/contract-schema": "^3.1.0-tezos.0",
-    "fs-extra": "6.0.1",
-    "lodash": "^4.17.13"
-  },
-  "devDependencies": {
-    "@truffle/contract": "^4.2.0-tezos.2",
-    "@types/fs-extra": "^8.0.0",
-    "@types/lodash": "^4.14.148",
-=======
-    "@truffle/contract-schema": "^3.0.23",
     "fs-extra": "^8.1.0",
     "lodash.assign": "^4.2.0",
     "lodash.merge": "^4.6.2",
     "source-map-support": "^0.5.16"
   },
   "devDependencies": {
-    "@truffle/contract": "^4.1.15",
+    "@truffle/contract": "^4.2.0-tezos.2",
     "@types/fs-extra": "^8.1.0",
     "@types/lodash.assign": "^4.2.6",
     "@types/lodash.merge": "^4.6.6",
->>>>>>> a4ab24fe
     "@types/node": "^12.6.2",
     "chai": "4.2.0",
     "debug": "^4.1.1",
