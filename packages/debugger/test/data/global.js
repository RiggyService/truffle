--- conflicted
+++ resolved
@@ -8,11 +8,7 @@
 import { prepareContracts, lineOf } from "../helpers";
 import Debugger from "lib/debugger";
 
-<<<<<<< HEAD
-import { Utils as TruffleCodecUtils } from "@truffle/codec";
-=======
 import * as Codec from "@truffle/codec";
->>>>>>> a962a994
 
 import solidity from "lib/solidity/selectors";
 
@@ -193,11 +189,7 @@
 
     await session.continueUntilBreakpoint(); //run till end
 
-<<<<<<< HEAD
-    const variables = TruffleCodecUtils.Conversion.nativizeVariables(
-=======
-    const variables = Codec.Format.Utils.Inspect.nativizeVariables(
->>>>>>> a962a994
+    const variables = Codec.Format.Utils.Inspect.nativizeVariables(
       await session.variables()
     );
 
@@ -231,11 +223,7 @@
     });
     await session.continueUntilBreakpoint();
 
-<<<<<<< HEAD
-    const variables = TruffleCodecUtils.Conversion.nativizeVariables(
-=======
-    const variables = Codec.Format.Utils.Inspect.nativizeVariables(
->>>>>>> a962a994
+    const variables = Codec.Format.Utils.Inspect.nativizeVariables(
       await session.variables()
     );
 
@@ -269,11 +257,7 @@
     });
     await session.continueUntilBreakpoint();
 
-<<<<<<< HEAD
-    const variables = TruffleCodecUtils.Conversion.nativizeVariables(
-=======
-    const variables = Codec.Format.Utils.Inspect.nativizeVariables(
->>>>>>> a962a994
+    const variables = Codec.Format.Utils.Inspect.nativizeVariables(
       await session.variables()
     );
 
@@ -307,11 +291,7 @@
     });
     await session.continueUntilBreakpoint();
 
-<<<<<<< HEAD
-    const variables = TruffleCodecUtils.Conversion.nativizeVariables(
-=======
-    const variables = Codec.Format.Utils.Inspect.nativizeVariables(
->>>>>>> a962a994
+    const variables = Codec.Format.Utils.Inspect.nativizeVariables(
       await session.variables()
     );
 
@@ -338,11 +318,7 @@
 
     await session.continueUntilBreakpoint(); //run till end
 
-<<<<<<< HEAD
-    const variables = TruffleCodecUtils.Conversion.nativizeVariables(
-=======
-    const variables = Codec.Format.Utils.Inspect.nativizeVariables(
->>>>>>> a962a994
+    const variables = Codec.Format.Utils.Inspect.nativizeVariables(
       await session.variables()
     );
 
@@ -376,11 +352,7 @@
     });
     await session.continueUntilBreakpoint();
 
-<<<<<<< HEAD
-    const variables = TruffleCodecUtils.Conversion.nativizeVariables(
-=======
-    const variables = Codec.Format.Utils.Inspect.nativizeVariables(
->>>>>>> a962a994
+    const variables = Codec.Format.Utils.Inspect.nativizeVariables(
       await session.variables()
     );
 
