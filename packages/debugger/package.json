{
  "name": "@truffle/debugger",
  "description": "Core functionality for debugging Solidity files built with Truffle",
  "license": "MIT",
  "author": "Tim Coulter <tim@trufflesuite.com>",
  "homepage": "https://github.com/trufflesuite/truffle/tree/master/packages/debugger#readme",
  "repository": "https://github.com/trufflesuite/truffle/tree/master/packages/debugger",
  "bugs": {
    "url": "https://github.com/trufflesuite/truffle/issues"
  },
  "version": "5.0.26",
  "main": "dist/debugger.js",
  "scripts": {
    "build": "webpack --config webpack/webpack.config.js",
    "docs": "esdoc",
    "prepare": "yarn build",
    "start": "node ./webpack/dev-server.js",
    "test": "mocha-webpack --webpack-config webpack/webpack.config-test.js --recursive",
    "test:coverage": "nyc mocha-webpack --webpack-config webpack/webpack.config-test.js --recursive",
    "test:debug": "NODE_ENV=testing node --inspect ./node_modules/.bin/mocha-webpack --webpack-config webpack/webpack.config-test.js --recursive"
  },
  "dependencies": {
    "@truffle/code-utils": "^1.2.5",
    "@truffle/expect": "^0.0.10",
    "@truffle/solidity-utils": "^1.2.4",
    "bn.js": "^4.11.8",
    "debug": "^4.1.0",
    "json-pointer": "^0.6.0",
    "lodash.sum": "^4.0.2",
    "redux": "^3.7.2",
    "redux-cli-logger": "^2.0.1",
    "redux-saga": "1.0.0",
    "remote-redux-devtools": "^0.5.12",
    "reselect-tree": "^1.3.1",
    "@truffle/code-utils": "^1.2.4",
    "@truffle/decode-utils": "^1.0.17",
    "@truffle/decoder": "^3.0.11",
    "web3": "1.2.1",
    "web3-eth-abi": "1.2.1"
  },
  "devDependencies": {
    "@truffle/box": "^1.0.36",
    "@truffle/workflow-compile": "^2.1.4",
    "async": "2.6.1",
    "babel-core": "^6.26.0",
    "babel-loader": "^7.1.2",
    "babel-plugin-transform-object-rest-spread": "^6.26.0",
    "babel-plugin-transform-runtime": "^6.23.0",
    "babel-preset-env": "^1.6.1",
    "babel-runtime": "^6.26.0",
    "chai": "4.2.0",
    "change-case": "^3.0.2",
    "esdoc": "^1.0.4",
    "esdoc-ecmascript-proposal-plugin": "^1.0.0",
    "esdoc-standard-plugin": "^1.0.0",
    "express": "^4.16.2",
    "faker": "^4.1.0",
    "fs-extra": "6.0.1",
    "ganache-core": "2.7.0",
    "istanbul-instrumenter-loader": "^3.0.1",
    "mocha": "5.2.0",
    "mocha-webpack": "^1.1.0",
    "node-interval-tree": "^1.3.3",
    "nyc": "^13.0.1",
    "remotedev-server": "^0.3.1",
    "@truffle/box": "^1.0.35",
    "@truffle/debug-utils": "^1.0.18",
    "@truffle/workflow-compile": "^2.1.3",
    "@truffle/artifactor": "^4.0.30",
<<<<<<< HEAD
    "truffle-migrate": "^3.0.32",
    "@truffle/resolver": "^5.0.16",
=======
    "@truffle/migrate": "^3.0.32",
    "truffle-resolver": "^5.0.16",
>>>>>>> 89871d87
    "webpack": "^3.8.1",
    "webpack-dev-middleware": "^2.0.4",
    "webpack-merge": "^4.1.1",
    "webpack-node-externals": "^1.6.0",
    "write-file-webpack-plugin": "^4.2.0"
  },
  "keywords": [
    "debugger",
    "ethereum",
    "solidity",
    "truffle"
  ],
  "publishConfig": {
    "access": "public"
  }
}<|MERGE_RESOLUTION|>--- conflicted
+++ resolved
@@ -67,13 +67,8 @@
     "@truffle/debug-utils": "^1.0.18",
     "@truffle/workflow-compile": "^2.1.3",
     "@truffle/artifactor": "^4.0.30",
-<<<<<<< HEAD
-    "truffle-migrate": "^3.0.32",
     "@truffle/resolver": "^5.0.16",
-=======
     "@truffle/migrate": "^3.0.32",
-    "truffle-resolver": "^5.0.16",
->>>>>>> 89871d87
     "webpack": "^3.8.1",
     "webpack-dev-middleware": "^2.0.4",
     "webpack-merge": "^4.1.1",
