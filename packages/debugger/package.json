--- conflicted
+++ resolved
@@ -8,11 +8,7 @@
   "bugs": {
     "url": "https://github.com/trufflesuite/truffle/issues"
   },
-<<<<<<< HEAD
   "version": "6.1.2-alphaTez.0",
-=======
-  "version": "6.1.1",
->>>>>>> 99add8f5
   "main": "dist/debugger.js",
   "scripts": {
     "build": "webpack --config webpack/webpack.config.js",
@@ -24,17 +20,10 @@
     "test:debug": "NODE_ENV=testing node --inspect ./node_modules/.bin/mocha-webpack --webpack-config webpack/webpack.config-test.js --recursive"
   },
   "dependencies": {
-<<<<<<< HEAD
     "@truffle/code-utils": "^1.2.13-alphaTez.0",
-    "@truffle/codec": "^0.2.2-alphaTez.0",
+    "@truffle/codec": "^0.3.0",
     "@truffle/expect": "^0.0.16-alphaTez.0",
     "@truffle/solidity-utils": "^1.2.10-alphaTez.0",
-=======
-    "@truffle/code-utils": "^1.2.12",
-    "@truffle/codec": "^0.3.0",
-    "@truffle/expect": "^0.0.13",
-    "@truffle/solidity-utils": "^1.2.7",
->>>>>>> 99add8f5
     "bn.js": "^4.11.8",
     "debug": "^4.1.0",
     "json-pointer": "^0.6.0",
@@ -49,21 +38,12 @@
     "web3-eth-abi": "1.2.1"
   },
   "devDependencies": {
-<<<<<<< HEAD
     "@truffle/artifactor": "^4.0.42-alphaTez.0",
     "@truffle/box": "^1.0.49-alphaTez.0",
     "@truffle/debug-utils": "^2.1.2-alphaTez.0",
     "@truffle/migrate": "^3.1.3-alphaTez.0",
     "@truffle/resolver": "^5.1.3-alphaTez.0",
     "@truffle/workflow-compile": "^2.1.16-alphaTez.0",
-=======
-    "@truffle/artifactor": "^4.0.41",
-    "@truffle/box": "^1.0.48",
-    "@truffle/debug-utils": "^2.1.1",
-    "@truffle/migrate": "^3.1.2",
-    "@truffle/resolver": "^5.0.23",
-    "@truffle/workflow-compile": "^2.1.15",
->>>>>>> 99add8f5
     "babel-core": "^6.26.0",
     "babel-loader": "^7.1.2",
     "babel-plugin-transform-object-rest-spread": "^6.26.0",
