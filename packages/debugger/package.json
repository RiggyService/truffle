--- conflicted
+++ resolved
@@ -8,11 +8,7 @@
   "bugs": {
     "url": "https://github.com/trufflesuite/truffle/issues"
   },
-<<<<<<< HEAD
-  "version": "5.0.29-alphaTez.0",
-=======
   "version": "5.0.30",
->>>>>>> 19ed0ad3
   "main": "dist/debugger.js",
   "scripts": {
     "build": "webpack --config webpack/webpack.config.js",
@@ -24,17 +20,10 @@
     "test:debug": "NODE_ENV=testing node --inspect ./node_modules/.bin/mocha-webpack --webpack-config webpack/webpack.config-test.js --recursive"
   },
   "dependencies": {
-<<<<<<< HEAD
     "@truffle/code-utils": "^1.2.8-alphaTez.0",
     "@truffle/codec": "^3.0.13-alphaTez.0",
     "@truffle/expect": "^0.0.12-alphaTez.0",
     "@truffle/solidity-utils": "^1.2.6-alphaTez.0",
-=======
-    "@truffle/expect": "^0.0.11",
-    "@truffle/solidity-utils": "^1.2.5",
-    "@truffle/codec": "^3.0.12",
-    "@truffle/code-utils": "^1.2.8",
->>>>>>> 19ed0ad3
     "bn.js": "^4.11.8",
     "debug": "^4.1.0",
     "json-pointer": "^0.6.0",
@@ -48,21 +37,12 @@
     "web3-eth-abi": "1.2.1"
   },
   "devDependencies": {
-<<<<<<< HEAD
-    "@truffle/artifactor": "^4.0.33-alphaTez.0",
-    "@truffle/box": "^1.0.39-alphaTez.0",
     "@truffle/debug-utils": "^1.0.20-alphaTez.0",
-    "@truffle/migrate": "^3.0.35-alphaTez.0",
     "@truffle/resolver": "^5.0.18-alphaTez.0",
-    "@truffle/workflow-compile": "^2.1.7-alphaTez.0",
-=======
     "@truffle/artifactor": "^4.0.34",
     "@truffle/box": "^1.0.40",
-    "@truffle/debug-utils": "^1.0.19",
     "@truffle/migrate": "^3.0.36",
-    "@truffle/resolver": "^5.0.17",
     "@truffle/workflow-compile": "^2.1.8",
->>>>>>> 19ed0ad3
     "async": "2.6.1",
     "babel-core": "^6.26.0",
     "babel-loader": "^7.1.2",
