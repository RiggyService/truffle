--- conflicted
+++ resolved
@@ -19,15 +19,9 @@
     "docs": "esdoc",
     "prepare": "yarn build",
     "start": "node ./webpack/dev-server.js",
-<<<<<<< HEAD
-    "test": "mochapack --webpack-config webpack/webpack.config-test.js --recursive && rm -r dist && yarn build",
+    "test": "mochapack --webpack-config webpack/webpack.config-test.js --recursive && rm -r dist && yarn build; (exit $STATUS)",
     "test:coverage": "nyc mochapack --webpack-config webpack/webpack.config-test.js --recursive",
     "test:debug": "NODE_ENV=testing node --inspect ./node_modules/.bin/mochapack --webpack-config webpack/webpack.config-test.js --recursive"
-=======
-    "test": "mocha-webpack --webpack-config webpack/webpack.config-test.js --recursive; STATUS=$?; rm -r dist; yarn build; (exit $STATUS)",
-    "test:coverage": "nyc mocha-webpack --webpack-config webpack/webpack.config-test.js --recursive",
-    "test:debug": "NODE_ENV=testing node --inspect ./node_modules/.bin/mocha-webpack --webpack-config webpack/webpack.config-test.js --recursive"
->>>>>>> 12c96c88
   },
   "dependencies": {
     "@truffle/abi-utils": "^0.2.4",
