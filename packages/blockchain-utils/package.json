--- conflicted
+++ resolved
@@ -32,11 +32,5 @@
   ],
   "publishConfig": {
     "access": "public"
-<<<<<<< HEAD
-  },
-  "dependencies": {
-    "@truffle/provider": "^0.2.4-alphaTez.0"
-=======
->>>>>>> 2a720eeb
   }
 }