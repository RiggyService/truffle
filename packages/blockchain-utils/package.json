--- conflicted
+++ resolved
@@ -8,11 +8,7 @@
   "bugs": {
     "url": "https://github.com/trufflesuite/truffle/issues"
   },
-<<<<<<< HEAD
   "version": "0.0.15-alphaTez.0",
-=======
-  "version": "0.0.14",
->>>>>>> 26ccd93b
   "main": "dist/index.js",
   "scripts": {
     "build": "tsc",
