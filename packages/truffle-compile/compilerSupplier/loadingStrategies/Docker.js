--- conflicted
+++ resolved
@@ -12,26 +12,6 @@
     const command =
       "docker run -i ethereum/solc:" + this.config.version + " --standard-json";
 
-<<<<<<< HEAD
-    const versionRange = new VersionRange(this.config);
-    const commit = versionRange.getCommitFromVersion(versionString);
-
-    return versionRange
-      .getSolcByCommit(commit)
-      .then(solcjs => {
-        return {
-          compile: options => String(execSync(command, { input: options })),
-          version: () => versionString,
-          importsParser: solcjs
-        };
-      })
-      .catch(error => {
-        if (error.message === "No matching version found") {
-          throw this.errors("noVersion", versionString);
-        }
-        throw new Error(error);
-      });
-=======
     try {
       return {
         compile: options => String(execSync(command, { input: options })),
@@ -43,7 +23,6 @@
       }
       throw new Error(error);
     }
->>>>>>> 953c00a6
   }
 
   getDockerTags() {
