--- conflicted
+++ resolved
@@ -3,11 +3,7 @@
 set -o errexit
 
 if [ "$GETH" == true ]; then
-<<<<<<< HEAD
-  yarn build-cli && mocha --timeout 50000 --grep '@ganache|@standalone' --invert --colors $@
-=======
-  mocha --timeout 50000 --grep @ganache --invert --colors $@
->>>>>>> fbd198dd
+  mocha --timeout 50000 --grep '@ganache|@standalone' --invert --colors $@
 elif [ "$COVERAGE" == true ]; then
   NO_BUILD=true mocha --no-warnings --timeout 7000 --grep @geth --invert --colors $@
 elif [ "$INTEGRATION" == true ]; then
