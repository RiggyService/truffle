--- conflicted
+++ resolved
@@ -22,11 +22,7 @@
     "spawn-args": "^0.1.0",
     "temp": "^0.8.3",
     "truffle-artifactor": "^2.1.2",
-<<<<<<< HEAD
-    "truffle-compile": "^0.0.6",
-=======
     "truffle-compile": "^1.0.0",
->>>>>>> 80342f45
     "truffle-config": "^0.0.7",
     "truffle-contract": "^1.1.8",
     "truffle-contract-sources": "^0.0.1",
