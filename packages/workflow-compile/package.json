{
  "name": "@truffle/workflow-compile",
  "version": "2.1.12",
  "description": "Core workflow behavior for `truffle compile` command",
  "dependencies": {
<<<<<<< HEAD
    "@truffle/artifactor": "^4.0.37",
    "@truffle/compile-solidity": "^4.2.10",
    "@truffle/compile-vyper": "^1.0.34",
    "@truffle/config": "^1.2.4",
    "@truffle/expect": "^0.0.14-alphaTez.0",
    "@truffle/external-compile": "^1.0.21-alphaTez.0",
    "@truffle/resolver": "^5.1.1-alphaTez.0",
=======
    "@truffle/artifactor": "^4.0.38",
    "@truffle/compile-solidity": "^4.2.11",
    "@truffle/compile-vyper": "^1.0.35",
    "@truffle/config": "^1.2.5",
    "@truffle/expect": "^0.0.12",
    "@truffle/external-compile": "^1.0.21",
    "@truffle/resolver": "^5.0.20",
>>>>>>> 26ccd93b
    "fs-extra": "^7.0.1",
    "mkdirp": "^0.5.1"
  },
  "main": "index.js",
  "scripts": {
    "test": "mocha"
  },
  "repository": "https://github.com/trufflesuite/truffle/tree/master/packages/workflow-compile",
  "author": "Truffle Suite <inquiry@trufflesuite.com>",
  "license": "MIT",
  "bugs": {
    "url": "https://github.com/trufflesuite/truffle/issues"
  },
  "homepage": "https://github.com/trufflesuite/truffle/tree/master/packages/workflow-compile#readme",
  "publishConfig": {
    "access": "public"
  },
  "devDependencies": {
    "debug": "^4.1.1",
    "mocha": "5.2.0"
  }
}<|MERGE_RESOLUTION|>--- conflicted
+++ resolved
@@ -3,23 +3,13 @@
   "version": "2.1.12",
   "description": "Core workflow behavior for `truffle compile` command",
   "dependencies": {
-<<<<<<< HEAD
-    "@truffle/artifactor": "^4.0.37",
-    "@truffle/compile-solidity": "^4.2.10",
-    "@truffle/compile-vyper": "^1.0.34",
-    "@truffle/config": "^1.2.4",
-    "@truffle/expect": "^0.0.14-alphaTez.0",
-    "@truffle/external-compile": "^1.0.21-alphaTez.0",
-    "@truffle/resolver": "^5.1.1-alphaTez.0",
-=======
     "@truffle/artifactor": "^4.0.38",
     "@truffle/compile-solidity": "^4.2.11",
     "@truffle/compile-vyper": "^1.0.35",
     "@truffle/config": "^1.2.5",
-    "@truffle/expect": "^0.0.12",
+    "@truffle/expect": "^0.0.14-alphaTez.0",
     "@truffle/external-compile": "^1.0.21",
-    "@truffle/resolver": "^5.0.20",
->>>>>>> 26ccd93b
+    "@truffle/resolver": "^5.1.1-alphaTez.0",
     "fs-extra": "^7.0.1",
     "mkdirp": "^0.5.1"
   },
