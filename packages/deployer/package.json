{
  "name": "@truffle/deployer",
  "description": "Light deployment module for easily deploying Ethereum contracts",
  "license": "MIT",
  "author": "Tim Coulter <tim@trufflesuite.com>",
  "homepage": "https://github.com/trufflesuite/truffle/tree/master/packages/deployer#readme",
  "repository": "https://github.com/trufflesuite/truffle/tree/master/packages/deployer",
  "bugs": {
    "url": "https://github.com/trufflesuite/truffle/issues"
  },
  "version": "3.0.38",
  "main": "index.js",
  "scripts": {
    "test": "mocha --no-warnings --timeout 10000 --exit"
  },
  "dependencies": {
<<<<<<< HEAD
    "@truffle/contract": "^4.1.0-alphaTez.0",
    "@truffle/expect": "^0.0.13-alphaTez.0",
    "emittery": "^0.4.0"
  },
  "devDependencies": {
    "@truffle/reporters": "^2.0.0-alphaTez.0",
    "@truffle/workflow-compile": "^2.1.9",
=======
    "@truffle/contract": "^4.0.37",
    "@truffle/expect": "^0.0.12",
    "emittery": "^0.4.0"
  },
  "devDependencies": {
    "@truffle/reporters": "^1.0.15",
    "@truffle/workflow-compile": "^2.1.10",
>>>>>>> dccdaa1c
    "ganache-core": "2.7.0",
    "mocha": "5.2.0",
    "web3": "1.2.1"
  },
  "keywords": [
    "contracts",
    "deployment",
    "ethereum",
    "solidity",
    "truffle"
  ],
  "publishConfig": {
    "access": "public"
  }
}<|MERGE_RESOLUTION|>--- conflicted
+++ resolved
@@ -14,23 +14,13 @@
     "test": "mocha --no-warnings --timeout 10000 --exit"
   },
   "dependencies": {
-<<<<<<< HEAD
     "@truffle/contract": "^4.1.0-alphaTez.0",
     "@truffle/expect": "^0.0.13-alphaTez.0",
     "emittery": "^0.4.0"
   },
   "devDependencies": {
     "@truffle/reporters": "^2.0.0-alphaTez.0",
-    "@truffle/workflow-compile": "^2.1.9",
-=======
-    "@truffle/contract": "^4.0.37",
-    "@truffle/expect": "^0.0.12",
-    "emittery": "^0.4.0"
-  },
-  "devDependencies": {
-    "@truffle/reporters": "^1.0.15",
     "@truffle/workflow-compile": "^2.1.10",
->>>>>>> dccdaa1c
     "ganache-core": "2.7.0",
     "mocha": "5.2.0",
     "web3": "1.2.1"
