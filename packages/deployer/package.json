--- conflicted
+++ resolved
@@ -14,15 +14,11 @@
     "test": "mocha --no-warnings --timeout 10000 --exit"
   },
   "dependencies": {
-<<<<<<< HEAD
     "@ensdomains/ens": "^0.3.11",
     "@ensdomains/resolver": "^0.1.9",
     "eth-ens-namehash": "^2.0.8",
     "ethereum-ens": "^0.7.7",
-    "@truffle/contract": "^4.0.39-next.1",
-=======
     "@truffle/contract": "^4.0.39",
->>>>>>> 9e0037fc
     "@truffle/expect": "^0.0.13-next.1",
     "emittery": "^0.4.0"
   },
@@ -31,12 +27,8 @@
     "@truffle/workflow-compile": "^2.1.12",
     "ganache-core": "2.8.0",
     "mocha": "5.2.0",
-<<<<<<< HEAD
-    "web3": "1.2.1",
-    "sinon": "^7.3.2"
-=======
+    "sinon": "^7.3.2",
     "web3": "1.2.2"
->>>>>>> 9e0037fc
   },
   "keywords": [
     "contracts",
