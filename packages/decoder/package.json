--- conflicted
+++ resolved
@@ -26,16 +26,10 @@
   "types": "dist/index.d.ts",
   "dependencies": {
     "@truffle/abi-utils": "^0.2.1",
-<<<<<<< HEAD
-    "@truffle/codec": "^0.10.6",
-    "@truffle/compile-common": "^0.7.4",
-    "@truffle/encoder": "^0.1.0-0",
-    "@truffle/source-map-utils": "^1.3.40",
-=======
     "@truffle/codec": "^0.10.7",
     "@truffle/compile-common": "^0.7.5",
+    "@truffle/encoder": "^0.1.0-0",
     "@truffle/source-map-utils": "^1.3.41",
->>>>>>> 39e0c4eb
     "bn.js": "^5.1.3",
     "debug": "^4.3.1",
     "web3": "1.3.6"
@@ -43,17 +37,10 @@
   "devDependencies": {
     "@truffle/config": "^1.2.40",
     "@truffle/contract-schema": "^3.4.1",
-<<<<<<< HEAD
-    "@truffle/migrate": "^3.2.24",
-    "@truffle/provider": "^0.2.30",
-    "@truffle/workflow-compile": "^3.2.10",
-    "@types/big.js": "^6.0.2",
-=======
     "@truffle/migrate": "^3.2.25",
     "@truffle/provider": "^0.2.31",
     "@truffle/workflow-compile": "^3.2.11",
     "@types/big.js": "^4.0.5",
->>>>>>> 39e0c4eb
     "@types/bn.js": "^4.11.4",
     "@types/debug": "^4.1.5",
     "@types/web3": "^1.0.20",
