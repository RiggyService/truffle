--- conflicted
+++ resolved
@@ -26,16 +26,10 @@
   "types": "dist/index.d.ts",
   "dependencies": {
     "@truffle/abi-utils": "^0.2.1",
-<<<<<<< HEAD
-    "@truffle/codec": "^0.10.7",
-    "@truffle/compile-common": "^0.7.5",
-    "@truffle/encoder": "^0.1.0-0",
-    "@truffle/source-map-utils": "^1.3.41",
-=======
     "@truffle/codec": "^0.10.8",
     "@truffle/compile-common": "^0.7.6",
+    "@truffle/encoder": "^0.1.0-0",
     "@truffle/source-map-utils": "^1.3.42",
->>>>>>> a525ea96
     "bn.js": "^5.1.3",
     "debug": "^4.3.1",
     "web3": "1.3.6"
@@ -43,17 +37,10 @@
   "devDependencies": {
     "@truffle/config": "^1.2.41",
     "@truffle/contract-schema": "^3.4.1",
-<<<<<<< HEAD
-    "@truffle/migrate": "^3.2.25",
-    "@truffle/provider": "^0.2.31",
-    "@truffle/workflow-compile": "^3.2.11",
-    "@types/big.js": "^6.0.2",
-=======
     "@truffle/migrate": "^3.2.26",
     "@truffle/provider": "^0.2.32",
     "@truffle/workflow-compile": "^3.2.12",
-    "@types/big.js": "^4.0.5",
->>>>>>> a525ea96
+    "@types/big.js": "^6.0.2",
     "@types/bn.js": "^4.11.4",
     "@types/debug": "^4.1.5",
     "@types/web3": "^1.0.20",
