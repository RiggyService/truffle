--- conflicted
+++ resolved
@@ -198,20 +198,10 @@
   let code = DecodeUtils.Conversion.toHexString(codeBytes);
   let context = DecodeUtils.Contexts.findDecoderContext(info.contexts, code);
   if(context !== null && context.contractName !== undefined) {
-<<<<<<< HEAD
-    return new Values.ContractValueDirectKnown(
+    return new Values.ContractValueInfoKnown(
       address,
       DecodeUtils.Contexts.contextToType(context)
     );
-=======
-    return new Values.ContractValueInfoKnown(address, {
-      typeClass: "contract",
-      id: context.contractId,
-      typeName: context.contractName,
-      contractKind: context.contractKind,
-      payable: context.payable
-    });
->>>>>>> 45cafa91
   }
   else {
     return new Values.ContractValueInfoUnknown(address);
